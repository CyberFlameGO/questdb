--- conflicted
+++ resolved
@@ -24,26 +24,6 @@
 
 package io.questdb.cutlass.line.tcp;
 
-<<<<<<< HEAD
-=======
-import static org.junit.Assert.assertEquals;
-
-import java.net.URL;
-import java.nio.charset.StandardCharsets;
-import java.security.NoSuchAlgorithmException;
-import java.security.PrivateKey;
-import java.security.Signature;
-import java.util.Arrays;
-import java.util.Base64;
-import java.util.Random;
-import java.util.concurrent.atomic.AtomicInteger;
-import java.util.concurrent.locks.LockSupport;
-
-import org.junit.Assert;
-import org.junit.Before;
-import org.junit.Test;
-
->>>>>>> bf5ae1dd
 import io.questdb.cairo.AbstractCairoTest;
 import io.questdb.cairo.CairoEngine;
 import io.questdb.cairo.CairoException;
@@ -250,7 +230,6 @@
     @Test
     public void testDisconnectedOnChallenge2() throws Exception {
         runInContext(() -> {
-<<<<<<< HEAD
             maxSendBytes = 5;
             recvBuffer = AUTH_KEY_ID1 + "\n";
             handleContextIO();
@@ -273,11 +252,8 @@
     @Test
     public void testGoodAuthentication() throws Exception {
         runInContext(() -> {
-            boolean authSequenceCompleted = authenticate(AUTH_KEY_ID1, AUTH_PRIVATE_KEY1);
-            Assert.assertTrue(authSequenceCompleted);
-=======
             try {
-                boolean authSequenceCompleted = authenticate(AUTH_KEY_ID1, AUTH_PRIVATE_KEY1, false, false, false, true, null);
+                boolean authSequenceCompleted = authenticate(AUTH_KEY_ID1, AUTH_PRIVATE_KEY1);
                 Assert.assertTrue(authSequenceCompleted);
             } catch (RuntimeException ex) {
                 // Expected that Java 8 does not have SHA256withECDSAinP1363
@@ -286,7 +262,6 @@
                 }
                 throw ex;
             }
->>>>>>> bf5ae1dd
             Assert.assertFalse(disconnected);
             recvBuffer = "weather,location=us-midwest temperature=82 1465839830100400200\n";
             handleContextIO();
