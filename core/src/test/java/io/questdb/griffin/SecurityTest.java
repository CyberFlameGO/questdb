--- conflicted
+++ resolved
@@ -30,13 +30,9 @@
 import io.questdb.cairo.DefaultCairoConfiguration;
 import io.questdb.cairo.security.CairoSecurityContextImpl;
 import io.questdb.cairo.sql.InsertMethod;
-<<<<<<< HEAD
-import io.questdb.cairo.sql.InsertOperation;
-=======
 import io.questdb.cairo.sql.InsertStatement;
 import io.questdb.cairo.sql.SqlExecutionCircuitBreaker;
 import io.questdb.cairo.sql.SqlExecutionCircuitBreakerConfiguration;
->>>>>>> b7f6318c
 import io.questdb.std.datetime.microtime.MicrosecondClockImpl;
 import io.questdb.std.datetime.microtime.Timestamps;
 import io.questdb.test.tools.TestUtils;
@@ -153,8 +149,8 @@
         assertMemoryLeak(() -> {
             compiler.compile("create table balances(cust_id int, ccy symbol, balance double)", sqlExecutionContext);
             CompiledQuery cq = compiler.compile("insert into balances values (1, 'EUR', 140.6)", sqlExecutionContext);
-            InsertOperation insertOperation = cq.getInsertOperation();
-            try (InsertMethod method = insertOperation.createMethod(sqlExecutionContext)) {
+            InsertStatement insertStatement = cq.getInsertStatement();
+            try (InsertMethod method = insertStatement.createMethod(sqlExecutionContext)) {
                 method.execute();
                 method.commit();
             }
@@ -187,26 +183,6 @@
     @Test
     public void testCircuitBreakerTimeout() throws Exception {
         assertMemoryLeak(() -> {
-<<<<<<< HEAD
-            compiler.compile("create table balances(cust_id int, ccy symbol, balance double)", sqlExecutionContext);
-            assertQuery("count\n0\n", "select count() from balances", null, false, true);
-
-            CompiledQuery cq = compiler.compile("insert into balances values (1, 'EUR', 140.6)", sqlExecutionContext);
-            InsertOperation insertOperation = cq.getInsertOperation();
-            try (InsertMethod method = insertOperation.createMethod(sqlExecutionContext)) {
-                method.execute();
-                method.commit();
-            }
-            assertQuery("count\n1\n", "select count() from balances", null, false, true);
-
-            try {
-                cq = compiler.compile("insert into balances values (2, 'ZAR', 140.6)", readOnlyExecutionContext);
-                insertOperation = cq.getInsertOperation();
-                try (InsertMethod method = insertOperation.createMethod(readOnlyExecutionContext)) {
-                    method.execute();
-                    method.commit();
-                }
-=======
             sqlExecutionContext.getRandom().reset();
             compiler.compile("create table tab as (select" +
                     " rnd_double(2) d" +
@@ -220,7 +196,6 @@
                         "tab order by d",
                         sink
                 );
->>>>>>> b7f6318c
                 Assert.fail();
             } catch (Exception ex) {
                 Assert.assertTrue(ex.toString().contains("Interrupting SQL processing"));
