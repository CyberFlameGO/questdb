/*******************************************************************************
 *     ___                  _   ____  ____
 *    / _ \ _   _  ___  ___| |_|  _ \| __ )
 *   | | | | | | |/ _ \/ __| __| | | |  _ \
 *   | |_| | |_| |  __/\__ \ |_| |_| | |_) |
 *    \__\_\\__,_|\___||___/\__|____/|____/
 *
 *  Copyright (c) 2014-2019 Appsicle
 *  Copyright (c) 2019-2020 QuestDB
 *
 *  Licensed under the Apache License, Version 2.0 (the "License");
 *  you may not use this file except in compliance with the License.
 *  You may obtain a copy of the License at
 *
 *  http://www.apache.org/licenses/LICENSE-2.0
 *
 *  Unless required by applicable law or agreed to in writing, software
 *  distributed under the License is distributed on an "AS IS" BASIS,
 *  WITHOUT WARRANTIES OR CONDITIONS OF ANY KIND, either express or implied.
 *  See the License for the specific language governing permissions and
 *  limitations under the License.
 *
 ******************************************************************************/

package io.questdb.cairo;

import io.questdb.cairo.sql.SymbolTable;
import io.questdb.cairo.sql.SymbolTableSource;
import io.questdb.log.Log;
import io.questdb.log.LogFactory;
import io.questdb.std.*;
import io.questdb.std.datetime.DateFormat;
import io.questdb.std.datetime.microtime.Timestamps;
import io.questdb.std.str.CharSink;
import io.questdb.std.str.Path;
import org.jetbrains.annotations.NotNull;

import java.io.Closeable;
import java.util.concurrent.locks.LockSupport;

public class TableReader implements Closeable, SymbolTableSource {
    private static final Log LOG = LogFactory.getLog(TableReader.class);
    private final ColumnCopyStruct tempCopyStruct = new ColumnCopyStruct();
    private final FilesFacade ff;
    private final Path path;
    private final int rootLen;
    private final TableReaderMetadata metadata;
    private final DateFormat partitionFormat;
    private final LongList openPartitionTimestamp;
    private final LongList openPartitionSize;
    private final TableReaderRecordCursor recordCursor = new TableReaderRecordCursor();
    private final Timestamps.TimestampFloorMethod timestampFloorMethod;
    private final String tableName;
    private final ObjList<SymbolMapReader> symbolMapReaders = new ObjList<>();
    private final CairoConfiguration configuration;
    private final IntList symbolCountSnapshot = new IntList();
    private final TxReader txFile;
    private int partitionCount;
    private LongList columnTops;
    private ObjList<ReadOnlyColumn> columns;
    private ObjList<BitmapIndexReader> bitmapIndexes;
    private int columnCount;
    private int columnCountBits;
    private long rowCount;
    private long txn = TableUtils.INITIAL_TXN;
    private long tempMem8b = Unsafe.malloc(8);

    public TableReader(CairoConfiguration configuration, CharSequence tableName) {
        LOG.info().$("open '").utf8(tableName).$('\'').$();
        this.configuration = configuration;
        this.ff = configuration.getFilesFacade();
        this.tableName = Chars.toString(tableName);
        this.path = new Path().of(configuration.getRoot()).concat(tableName);
        this.rootLen = path.length();
        try {
            failOnPendingTodo();
            this.txFile = new TxReader(ff, path);
            this.txFile.open();
            this.metadata = openMetaFile();
            this.columnCount = this.metadata.getColumnCount();
            this.columnCountBits = getColumnBits(columnCount);
            int partitionBy = this.metadata.getPartitionBy();
            txFile.initPartitionBy(partitionBy);
            readTxnSlow();
            openSymbolMaps();

            partitionCount = txFile.getPartitionsCount();
            partitionFormat = TableUtils.getPartitionDateFmt(partitionBy);
            timestampFloorMethod = partitionBy == PartitionBy.NONE ? null : TableUtils.getPartitionFloor(partitionBy);

            int capacity = getColumnBase(partitionCount);
            this.columns = new ObjList<>(capacity);
            this.columns.setPos(capacity + 2);
            this.columns.setQuick(0, NullColumn.INSTANCE);
            this.columns.setQuick(1, NullColumn.INSTANCE);
            this.bitmapIndexes = new ObjList<>(capacity);
            this.bitmapIndexes.setPos(capacity + 2);

            this.openPartitionTimestamp = new LongList(partitionCount);
            for (int i = 0; i < partitionCount; i++) {
                this.openPartitionTimestamp.add(txFile.getPartitionTimestamp(i));
            }
            this.openPartitionSize = new LongList(partitionCount);
            this.openPartitionSize.seed(partitionCount, -1);

            this.columnTops = new LongList(capacity / 2);
            this.columnTops.setPos(capacity / 2);
            this.recordCursor.of(this);
        } catch (CairoException e) {
            close();
            throw e;
        }
    }

    public static int getPrimaryColumnIndex(int base, int index) {
        return 2 + base + index * 2;
    }

    public double avgDouble(int columnIndex) {
        double result = 0;
        long countTotal = 0;
        for (int i = 0; i < partitionCount; i++) {
            openPartition(i);
            final int base = getColumnBase(i);
            final int index = getPrimaryColumnIndex(base, columnIndex);
            final ReadOnlyColumn column = columns.getQuick(index);
            if (column != null) {
                for (int pageIndex = 0, pageCount = column.getPageCount(); pageIndex < pageCount; pageIndex++) {
                    final long a = column.getPageAddress(pageIndex);
                    final long count = column.getPageSize(pageIndex) / Double.BYTES;
                    result += Vect.avgDouble(a, count);
                    countTotal++;
                }
            }
        }

        if (countTotal == 0) {
            return 0;
        }

        return result / countTotal;
    }

    @Override
    public void close() {
        if (isOpen()) {
            freeSymbolMapReaders();
            freeBitmapIndexCache();
            Misc.free(path);
            Misc.free(metadata);
            Misc.free(txFile);
            freeColumns();
            freeTempMem();
            LOG.info().$("closed '").utf8(tableName).$('\'').$();
        }
    }

    /**
     * Closed column files. Similarly to {@link #closeColumnForRemove(CharSequence)} closed reader column files before
     * column can be removed. This method takes column index usually resolved from column name by #TableReaderMetadata.
     * Bounds checking is performed via assertion.
     *
     * @param columnIndex column index
     */
    public void closeColumnForRemove(int columnIndex) {
        assert columnIndex > -1 && columnIndex < columnCount;
        for (int partitionIndex = 0; partitionIndex < partitionCount; partitionIndex++) {
            // replace columns we force closed with special marker object
            // when we come to reloading table reader we would be able to
            // tell that column has to be attempted to be read from disk
            closeColumn(getColumnBase(partitionIndex), columnIndex);
        }

        if (metadata.getColumnType(columnIndex) == ColumnType.SYMBOL) {
            // same goes for symbol map reader - replace object with maker instance
            Misc.free(symbolMapReaders.getAndSetQuick(columnIndex, EmptySymbolMapReader.INSTANCE));
        }
    }

    /**
     * Closes column files. This method should be used before call to TableWriter.removeColumn() on
     * Windows OS.
     *
     * @param columnName name of column to be closed.
     */
    public void closeColumnForRemove(CharSequence columnName) {
        closeColumnForRemove(metadata.getColumnIndex(columnName));
    }

    public long floorToPartitionTimestamp(long timestamp) {
        return timestampFloorMethod.floor(timestamp);
    }

    public BitmapIndexReader getBitmapIndexReader(int columnBase, int columnIndex, int direction) {
        final int index = getPrimaryColumnIndex(columnBase, columnIndex);
        BitmapIndexReader reader = bitmapIndexes.getQuick(direction == BitmapIndexReader.DIR_BACKWARD ? index : index + 1);
        return reader == null ? createBitmapIndexReaderAt(index, columnBase, columnIndex, direction) : reader;
    }

    public ReadOnlyColumn getColumn(int absoluteIndex) {
        return columns.getQuick(absoluteIndex);
    }

    public int getColumnBase(int partitionIndex) {
        return partitionIndex << columnCountBits;
    }

    public long getColumnTop(int base, int columnIndex) {
        return this.columnTops.getQuick(base / 2 + columnIndex);
    }

    public TableReaderRecordCursor getCursor() {
        recordCursor.toTop();
        return recordCursor;
    }

    public long getDataVersion() {
        return this.txFile.getDataVersion();
    }

    public long getMaxTimestamp() {
        return txFile.getMaxTimestamp();
    }

    public TableReaderMetadata getMetadata() {
        return metadata;
    }

    public long getMinTimestamp() {
        return txFile.getMinTimestamp();
    }

    public long getPageValueCount(int partitionIndex, long rowLo, long rowHi, int columnIndex) {
        return rowHi - rowLo - getColumnTop(getColumnBase(partitionIndex), columnIndex);
    }

    public int getPartitionCount() {
        return partitionCount;
    }

    public int getPartitionIndexByTimestamp(long timestamp) {
        int end = openPartitionTimestamp.binarySearch(timestamp);
        if (end < 0) {
            // This will return -1 if searched timestamp is before the first partition
            // The caller should handle negative return values
            end = -end - 2;
        }
        return end;
    }

    public int getPartitionedBy() {
        return metadata.getPartitionBy();
    }

    public SymbolMapReader getSymbolMapReader(int columnIndex) {
        return symbolMapReaders.getQuick(columnIndex);
    }

    @Override
    public SymbolTable getSymbolTable(int columnIndex) {
        return getSymbolMapReader(columnIndex);
    }

    public String getTableName() {
        return tableName;
    }

    public long getVersion() {
        return this.txFile.getStructureVersion();
    }

    public boolean isOpen() {
        return tempMem8b != 0;
    }

    public double maxDouble(int columnIndex) {
        double max = Double.NEGATIVE_INFINITY;
        for (int i = 0; i < partitionCount; i++) {
            openPartition(i);
            final int base = getColumnBase(i);
            final int index = getPrimaryColumnIndex(base, columnIndex);
            final ReadOnlyColumn column = columns.getQuick(index);
            if (column != null) {
                for (int pageIndex = 0, pageCount = column.getPageCount(); pageIndex < pageCount; pageIndex++) {
                    long a = column.getPageAddress(pageIndex);
                    long count = column.getPageSize(pageIndex) / Double.BYTES;
                    double x = Vect.maxDouble(a, count);
                    if (x > max) {
                        max = x;
                    }
                }
            }
        }
        return max;
    }

    public double minDouble(int columnIndex) {
        double min = Double.POSITIVE_INFINITY;
        for (int i = 0; i < partitionCount; i++) {
            openPartition(i);
            final int base = getColumnBase(i);
            final int index = getPrimaryColumnIndex(base, columnIndex);
            final ReadOnlyColumn column = columns.getQuick(index);
            if (column != null) {
                for (int pageIndex = 0, pageCount = column.getPageCount(); pageIndex < pageCount; pageIndex++) {
                    long a = column.getPageAddress(pageIndex);
                    long count = column.getPageSize(pageIndex) / Double.BYTES;
                    double x = Vect.minDouble(a, count);
                    if (x < min) {
                        min = x;
                    }
                }
            }
        }
        return min;
    }

    public long openPartition(int partitionIndex) {
        final long size = getPartitionRowCount(partitionIndex);
        if (size != -1) {
            return size;
        }
        return openPartition0(partitionIndex);
    }

    public void reconcileOpenPartitionsFrom(int partitionIndex) {
        int txSize = txFile.getPartitionsCount();

        // Example of reconciliation between open partitions
        // and updated tx file
        // old      1    2   10   11   13
        // new      3    4    5   11   12    13    14
        // --------------------------------------------------------------
        // old      1    2    -    -     -    10    11     -     13     -
        // new      -    -    3    4     5     -    11    12     13    14
        // op       d    d    i    i     i     d     r     d      r     i
        // d=delete, i=insert, r=refresh
        int txPartitionIndex = partitionIndex;
        boolean changed = false;

        while (partitionIndex < partitionCount && txPartitionIndex < txSize) {
            long openPartTs = openPartitionTimestamp.getQuick(partitionIndex);
            long openPartSize = openPartitionSize.getQuick(partitionIndex);
            long txPartTs = txFile.getPartitionTimestamp(txPartitionIndex);

            if (openPartTs < txPartTs) {
                // Deleted partitions
                // This will decrement partitionCount
                deletePartition(partitionIndex);
            } else if (openPartTs > txPartTs) {
                // Insert partition
                insertPartition(partitionIndex, txPartTs);
                txPartitionIndex++;
                partitionIndex++;
            } else {
                // Refresh partition
                long newPartitionSize = txFile.getPartitionSize(txPartitionIndex);
                if (openPartSize != newPartitionSize) {
                    if (openPartSize > -1L) {
                        // Resize partition
                        reloadPartition(partitionIndex, newPartitionSize);
                        openPartitionSize.setQuick(partitionIndex, newPartitionSize);
                        LOG.info().$("updated partition size [partition=").$(openPartTs).I$();
                    }
                    changed = true;
                }
                txPartitionIndex++;
                partitionIndex++;
            }
        }

        // if while finished on txPartitionIndex == txSize condition
        // remove deleted opened partitions
        while (partitionIndex < partitionCount) {
            deletePartition(partitionIndex);
            changed = true;
        }

        // if while finished on partitionIndex == partitionCount condition
        // insert new partitions at the end
        for (; partitionIndex < txSize; partitionIndex++) {
            insertPartition(partitionIndex, txFile.getPartitionTimestamp(partitionIndex));
            changed = true;
        }

        if (changed) {
            reloadSymbolMapCounts();
        }

        assert openPartitionSize.size() == openPartitionTimestamp.size() && openPartitionSize.size() == partitionCount;
    }

    public void reshuffleSymbolMapReaders(long pTransitionIndex) {
        final int columnCount = Unsafe.getUnsafe().getInt(pTransitionIndex + 4);
        final long index = pTransitionIndex + 8;
        final long stateAddress = index + columnCount * 8L;

        if (columnCount > this.columnCount) {
            symbolMapReaders.setPos(columnCount);
        }

        Unsafe.getUnsafe().setMemory(stateAddress, columnCount, (byte) 0);

        // this is a silly exercise in walking the index
        for (int i = 0; i < columnCount; i++) {

            // prevent writing same entry once
            if (Unsafe.getUnsafe().getByte(stateAddress + i) == -1) {
                continue;
            }

            Unsafe.getUnsafe().putByte(stateAddress + i, (byte) -1);

            int copyFrom = Unsafe.getUnsafe().getInt(index + i * 8L);

            // don't copy entries to themselves, unless symbol map was deleted
            if (copyFrom == i + 1 && copyFrom < columnCount) {
                SymbolMapReader reader = symbolMapReaders.getQuick(copyFrom);
                if (reader != null && reader.isDeleted()) {
                    symbolMapReaders.setQuick(copyFrom, reloadSymbolMapReader(copyFrom, reader));
                }
                continue;
            }

            // check where we source entry:
            // 1. from another entry
            // 2. create new instance
            SymbolMapReader tmp;
            if (copyFrom > 0) {
                tmp = copyOrRenewSymbolMapReader(symbolMapReaders.getAndSetQuick(copyFrom - 1, null), i);

                int copyTo = Unsafe.getUnsafe().getInt(index + i * 8L + 4);

                // now we copied entry, what do we do with value that was already there?
                // do we copy it somewhere else?
                while (copyTo > 0) {
                    // Yeah, we do. This can get recursive!
                    // prevent writing same entry twice
                    if (Unsafe.getUnsafe().getByte(stateAddress + copyTo - 1) == -1) {
                        break;
                    }
                    Unsafe.getUnsafe().putByte(stateAddress + copyTo - 1, (byte) -1);

                    tmp = copyOrRenewSymbolMapReader(tmp, copyTo - 1);
                    copyTo = Unsafe.getUnsafe().getInt(index + (copyTo - 1) * 8L + 4);
                }
                Misc.free(tmp);
            } else {
                // new instance
                Misc.free(symbolMapReaders.getAndSetQuick(i, reloadSymbolMapReader(i, null)));
            }
        }

        // ended up with fewer columns than before?
        // free resources for the "extra" symbol map readers and contract the list
        if (columnCount < this.columnCount) {
            for (int i = columnCount; i < this.columnCount; i++) {
                Misc.free(symbolMapReaders.getQuick(i));
            }
            symbolMapReaders.setPos(columnCount);
        }
    }

    public long size() {
        return rowCount;
    }

    public double sumDouble(int columnIndex) {
        double result = 0;
        for (int i = 0; i < partitionCount; i++) {
            openPartition(i);
            final int base = getColumnBase(i);
            final int index = getPrimaryColumnIndex(base, columnIndex);
            final ReadOnlyColumn column = columns.getQuick(index);
            if (column != null) {
                for (int pageIndex = 0, pageCount = column.getPageCount(); pageIndex < pageCount; pageIndex++) {
                    long a = column.getPageAddress(pageIndex);
                    long count = column.getPageSize(pageIndex) / Double.BYTES;
                    result += Vect.sumDouble(a, count);
                }
            }
        }
        return result;
    }

    private static int getColumnBits(int columnCount) {
        return Numbers.msb(Numbers.ceilPow2(columnCount) * 2);
    }

    private static boolean isEntryToBeProcessed(long address, int index) {
        if (Unsafe.getUnsafe().getByte(address + index) == -1) {
            return false;
        }
        Unsafe.getUnsafe().putByte(address + index, (byte) -1);
        return true;
    }

    private static void growColumn(ReadOnlyColumn mem1, ReadOnlyColumn mem2, int type, long rowCount) {
        if (rowCount > 0) {
            // subtract column top
            switch (type) {
                default:
                    mem1.grow(rowCount << ColumnType.pow2SizeOf(type));
                    break;
                case ColumnType.BINARY:
                    growBin(mem1, mem2, rowCount);
                    break;
                case ColumnType.STRING:
                    growStr(mem1, mem2, rowCount);
                    break;
            }
        }
    }

    private static void growStr(ReadOnlyColumn mem1, ReadOnlyColumn mem2, long rowCount) {
        assert mem2 != null;
        mem2.grow(rowCount * 8);
        final long offset = mem2.getLong((rowCount - 1) * 8);
        mem1.grow(offset + 4);
        final long len = mem1.getInt(offset);
        if (len > 0) {
            mem1.grow(offset + len * 2 + 4);
        }
    }

    private static void growBin(ReadOnlyColumn mem1, ReadOnlyColumn mem2, long rowCount) {
        assert mem2 != null;
        mem2.grow(rowCount * 8);
        final long offset = mem2.getLong((rowCount - 1) * 8);
        // grow data column to value offset + length, so that we can read length
        mem1.grow(offset + 8);
        final long len = mem1.getLong(offset);
        if (len > 0) {
            mem1.grow(offset + len + 8);
        }
    }

    private void closeColumn(int columnBase, int columnIndex) {
        final int index = getPrimaryColumnIndex(columnBase, columnIndex);
        Misc.free(columns.getAndSetQuick(index, NullColumn.INSTANCE));
        Misc.free(columns.getAndSetQuick(index + 1, NullColumn.INSTANCE));
        Misc.free(bitmapIndexes.getAndSetQuick(index, null));
        Misc.free(bitmapIndexes.getAndSetQuick(index + 1, null));
    }

    private void copyColumnsTo(
            ObjList<ReadOnlyColumn> columns,
            LongList columnTops,
            ObjList<BitmapIndexReader> indexReaders,
            int columnBase,
            int columnIndex,
            long partitionRowCount,
            boolean lastPartition) {
        ReadOnlyColumn mem1 = tempCopyStruct.mem1;
        final boolean reload = (mem1 instanceof ExtendableOnePageMemory || mem1 instanceof NullColumn) && mem1.isDeleted();
        final int index = getPrimaryColumnIndex(columnBase, columnIndex);
        tempCopyStruct.mem1 = columns.getAndSetQuick(index, mem1);
        tempCopyStruct.mem2 = columns.getAndSetQuick(index + 1, tempCopyStruct.mem2);
        tempCopyStruct.top = columnTops.getAndSetQuick(columnBase / 2 + columnIndex, tempCopyStruct.top);
        tempCopyStruct.backwardReader = indexReaders.getAndSetQuick(index, tempCopyStruct.backwardReader);
        tempCopyStruct.forwardReader = indexReaders.getAndSetQuick(index + 1, tempCopyStruct.forwardReader);
        if (reload) {
            reloadColumnAt(path, columns, columnTops, indexReaders, columnBase, columnIndex, partitionRowCount, lastPartition);
        }
    }

    private SymbolMapReader copyOrRenewSymbolMapReader(SymbolMapReader reader, int columnIndex) {
        if (reader != null && reader.isDeleted()) {
            reader = reloadSymbolMapReader(columnIndex, reader);
        }
        return symbolMapReaders.getAndSetQuick(columnIndex, reader);
    }

    private BitmapIndexReader createBitmapIndexReaderAt(int globalIndex, int columnBase, int columnIndex, int direction) {
        BitmapIndexReader reader;
        if (!metadata.isColumnIndexed(columnIndex)) {
            throw CairoException.instance(0).put("Not indexed: ").put(metadata.getColumnName(columnIndex));
        }

        ReadOnlyColumn col = columns.getQuick(globalIndex);
        if (col instanceof NullColumn) {
            if (direction == BitmapIndexReader.DIR_BACKWARD) {
                reader = new BitmapIndexBwdNullReader();
                bitmapIndexes.setQuick(globalIndex, reader);
            } else {
                reader = new BitmapIndexFwdNullReader();
                bitmapIndexes.setQuick(globalIndex + 1, reader);
            }
        } else {
            Path path = pathGenPartitioned(getPartitionIndex(columnBase));
            try {
                if (direction == BitmapIndexReader.DIR_BACKWARD) {
                    reader = new BitmapIndexBwdReader(configuration, path.chopZ(), metadata.getColumnName(columnIndex), getColumnTop(columnBase, columnIndex));
                    bitmapIndexes.setQuick(globalIndex, reader);
                } else {
                    reader = new BitmapIndexFwdReader(configuration, path.chopZ(), metadata.getColumnName(columnIndex), getColumnTop(columnBase, columnIndex));
                    bitmapIndexes.setQuick(globalIndex + 1, reader);
                }
            } finally {
                path.trimTo(rootLen);
            }
        }
        return reader;
    }

    private void createNewColumnList(int columnCount, long pTransitionIndex, int columnBits) {
        int capacity = partitionCount << columnBits;
        final ObjList<ReadOnlyColumn> columns = new ObjList<>(capacity);
        final LongList columnTops = new LongList(capacity / 2);
        final ObjList<BitmapIndexReader> indexReaders = new ObjList<>(capacity);
        columns.setPos(capacity + 2);
        columns.setQuick(0, NullColumn.INSTANCE);
        columns.setQuick(1, NullColumn.INSTANCE);
        columnTops.setPos(capacity / 2);
        indexReaders.setPos(capacity + 2);
        final long pIndexBase = pTransitionIndex + 8;

        for (int partitionIndex = 0; partitionIndex < partitionCount; partitionIndex++) {
            final int base = partitionIndex << columnBits;
            final int oldBase = partitionIndex << columnCountBits;
            try {
                final Path path = pathGenPartitioned(partitionIndex);
                long partitionRowCount = openPartitionSize.getQuick(partitionIndex);
                final boolean lastPartition = partitionIndex == partitionCount - 1;
                for (int i = 0; i < columnCount; i++) {
                    final int copyFrom = Unsafe.getUnsafe().getInt(pIndexBase + i * 8L) - 1;
                    if (copyFrom > -1) {
                        fetchColumnsFrom(this.columns, this.columnTops, this.bitmapIndexes, oldBase, copyFrom);
                        copyColumnsTo(columns, columnTops, indexReaders, base, i, partitionRowCount, lastPartition);
                    } else {
                        // new instance
                        reloadColumnAt(path, columns, columnTops, indexReaders, base, i, partitionRowCount, lastPartition);
                    }
                }

                // free remaining columns
                for (int i = 0; i < this.columnCount; i++) {
                    final int index = getPrimaryColumnIndex(oldBase, i);
                    Misc.free(this.columns.getQuick(index));
                    Misc.free(this.columns.getQuick(index + 1));
                }
            } finally {
                path.trimTo(rootLen);
            }
        }
        this.columns = columns;
        this.columnTops = columnTops;
        this.columnCountBits = columnBits;
        this.bitmapIndexes = indexReaders;
    }

    private void deletePartition(int partitionIndex) {
        long partitionSize = openPartitionSize.getQuick(partitionIndex);
        long partitionTimestamp = openPartitionTimestamp.getQuick(partitionIndex);
        int base = getColumnBase(partitionIndex);
        if (partitionSize > -1L) {
            for (int k = 0; k < columnCount; k++) {
                closeColumn(base, k);
            }
        }
        int baseIndex = getPrimaryColumnIndex(getColumnBase(partitionIndex), 0);
        int newBaseIndex = getPrimaryColumnIndex(getColumnBase(partitionIndex + 1), 0);
        columns.remove(baseIndex, newBaseIndex - 1);

        openPartitionTimestamp.removeIndex(partitionIndex);
        openPartitionSize.removeIndex(partitionIndex);

        LOG.info().$("deleted partition [path=").$(path).$(",timestamp=").$ts(partitionTimestamp).I$();
        partitionCount--;
    }

    private void failOnPendingTodo() {
        try {
            if (ff.exists(path.concat(TableUtils.TODO_FILE_NAME).$())) {
                throw CairoException.instance(0).put("Table ").put(path.$()).put(" is pending recovery.");
            }
        } finally {
            path.trimTo(rootLen);
        }
    }

    private void fetchColumnsFrom(ObjList<ReadOnlyColumn> columns, LongList columnTops, ObjList<BitmapIndexReader> indexReaders, int columnBase, int columnIndex) {
        final int index = getPrimaryColumnIndex(columnBase, columnIndex);
        tempCopyStruct.mem1 = columns.getAndSetQuick(index, null);
        tempCopyStruct.mem2 = columns.getAndSetQuick(index + 1, null);
        tempCopyStruct.top = columnTops.getQuick(columnBase / 2 + columnIndex);
        tempCopyStruct.backwardReader = indexReaders.getAndSetQuick(index, null);
        tempCopyStruct.forwardReader = indexReaders.getAndSetQuick(index + 1, null);
    }

    private void freeBitmapIndexCache() {
        Misc.freeObjList(bitmapIndexes);
    }

    private void freeColumns() {
        Misc.freeObjList(columns);
    }

    private void freeSymbolMapReaders() {
        for (int i = 0, n = symbolMapReaders.size(); i < n; i++) {
            Misc.free(symbolMapReaders.getQuick(i));
        }
        symbolMapReaders.clear();
    }

    private void freeTempMem() {
        if (tempMem8b != 0) {
            Unsafe.free(tempMem8b, 8);
            tempMem8b = 0;
        }
    }

    int getColumnCount() {
        return columnCount;
    }

    int getPartitionIndex(int columnBase) {
        return columnBase >>> columnCountBits;
    }

    long getPartitionRowCount(int partitionIndex) {
        return openPartitionSize.getQuick(partitionIndex);
    }

    long getTransientRowCount() {
        return txFile.getTransientRowCount();
    }

    long getTxn() {
        return txn;
    }

    boolean hasNull(int columnIndex) {
        for (int i = 0; i < partitionCount; i++) {
            openPartition(i);
            final int base = getColumnBase(i);
            final int index = getPrimaryColumnIndex(base, columnIndex);
            final ReadOnlyColumn column = columns.getQuick(index);
            if (column != null) {
                for (int pageIndex = 0, pageCount = column.getPageCount(); pageIndex < pageCount; pageIndex++) {
                    long a = column.getPageAddress(pageIndex);
                    long count = column.getPageSize(pageIndex) / Integer.BYTES;
                    if (Vect.hasNull(a, count)) {
                        return true;
                    }
                }
            }
        }
        return false;
    }

    private void insertPartition(int partitionIndex, long timestamp) {
        int columnBase = getColumnBase(partitionIndex);
        int baseIndex = getPrimaryColumnIndex(columnBase, 0);
        int newBaseIndex = getPrimaryColumnIndex(getColumnBase(partitionIndex + 1), 0);

        int columnResize = newBaseIndex - baseIndex;
        columns.insert(baseIndex, columnResize);
        columns.set(baseIndex, baseIndex + columnCount * 2 - 1, null);

        bitmapIndexes.insert(columnBase, columnResize);
        columnTops.insert(columnBase, columnResize / 2);

        openPartitionTimestamp.add(partitionIndex, timestamp);
        openPartitionSize.add(partitionIndex, -1L);

        partitionCount++;
        LOG.info().$("inserted partition [path=").$(path).$(",timestamp=").$ts(timestamp).I$();
    }

    boolean isColumnCached(int columnIndex) {
        return symbolMapReaders.getQuick(columnIndex).isCached();
    }

    private TableReaderMetadata openMetaFile() {
        try {
            return new TableReaderMetadata(ff, path.concat(TableUtils.META_FILE_NAME).$());
        } finally {
            path.trimTo(rootLen);
        }
    }

    @NotNull
    private ReadOnlyColumn openOrCreateMemory(Path path, ObjList<ReadOnlyColumn> columns, boolean lastPartition, int primaryIndex, ReadOnlyColumn mem) {
        if (mem != null && mem != NullColumn.INSTANCE) {
            mem.of(ff, path, ff.getMapPageSize(), ff.length(path));
        } else {
            if (lastPartition) {
                mem = new ExtendableOnePageMemory(ff, path, ff.getMapPageSize());
            } else {
                mem = new OnePageMemory(ff, path, ff.length(path));
            }
            columns.setQuick(primaryIndex, mem);
        }
        return mem;
    }

    private long openPartition0(int partitionIndex) {
        if (txFile.getPartitionsCount() < 2 && txFile.getTransientRowCount() == 0) {
            return -1;
        }

        try {
            Path path = pathGenPartitioned(partitionIndex);
            if (ff.exists(path)) {
                path.chopZ();

                final boolean lastPartition = partitionIndex == partitionCount - 1;
                final long partitionSize = txFile.getPartitionSize(partitionIndex);

                LOG.info()
                        .$("open partition ").utf8(path.$())
                        .$(" [rowCount=").$(partitionSize)
                        .$(", transientRowCount=").$(txFile.getTransientRowCount())
                        .$(", partitionIndex=").$(partitionIndex)
                        .$(", partitionCount=").$(partitionCount)
                        .$(']').$();

                if (partitionSize > 0) {
                    openPartitionColumns(path, getColumnBase(partitionIndex), partitionSize, lastPartition);
                    this.openPartitionSize.setQuick(partitionIndex, partitionSize);
                }

                return partitionSize;
            }
            LOG.error().$("open partition failed, partition does not exist on the disk. [path=").utf8(path.$()).I$();

            if (getPartitionedBy() != PartitionBy.NONE) {
                var exception = CairoException.instance(0).put("Partition '");
                formatPartitionDirName(partitionIndex, exception.message);
                exception.put("' does not exist in table '")
                        .put(tableName)
                        .put("' directory. Run [ALTER TABLE ").put(tableName).put(" DROP PARTITION LIST '");
                formatPartitionDirName(partitionIndex, exception.message);
                exception.put("'] to repair the table or restore the partition directory.");
                throw exception;
            } else {
                throw CairoException.instance(0).put("Table '").put(tableName)
                        .put("' data directory does not exist on the disk at ")
                        .put(path)
                        .put(". Restore data on disk or drop the table.");
            }
        } finally {
            path.trimTo(rootLen);
        }
    }

    private void openPartitionColumns(Path path, int columnBase, long partitionRowCount, boolean lastPartition) {
        for (int i = 0; i < columnCount; i++) {
            reloadColumnAt(path, this.columns, this.columnTops, this.bitmapIndexes, columnBase, i, partitionRowCount, lastPartition);
        }
    }

    private void openSymbolMaps() {
        int symbolColumnIndex = 0;
        final int columnCount = metadata.getColumnCount();
        symbolMapReaders.setPos(columnCount);
        for (int i = 0; i < columnCount; i++) {
            if (metadata.getColumnType(i) == ColumnType.SYMBOL) {
                SymbolMapReaderImpl symbolMapReader = new SymbolMapReaderImpl(configuration, path, metadata.getColumnName(i), symbolCountSnapshot.getQuick(symbolColumnIndex++));
                symbolMapReaders.extendAndSet(i, symbolMapReader);
            }
        }
    }

    private Path pathGenPartitioned(int partitionIndex) {
        formatPartitionDirName(partitionIndex, path.put(Files.SEPARATOR));
        return path.$();
    }

    private void formatPartitionDirName(int partitionIndex, CharSink sink) {
        partitionFormat.format(
                openPartitionTimestamp.getQuick(partitionIndex),
                null, // this format does not need locale access
                null,
                sink
        );
<<<<<<< HEAD
        return path.$();
    }

    public boolean readTxn() {
        // fast path
        return this.txn != txMem.getLong(TableUtils.TX_OFFSET_TXN) && readTxnSlow();
=======
>>>>>>> 4dd21542
    }

    private boolean readTxnSlow() {
        int count = 0;
        final long deadline = configuration.getMicrosecondClock().getTicks() + configuration.getSpinLockTimeoutUs();
        while (true) {
            long txn = txFile.readTxn();

            // exit if this is the same as we already have
            if (txn == this.txn) {
                return false;
            }

            // make sure this isn't re-ordered
            Unsafe.getUnsafe().loadFence();

            // do start and end sequences match? if so we have a chance at stable read
            if (txn == txFile.readTxnCheck()) {
                // great, we seem to have got stable read, lets do some reading
                // and check later if it was worth it

                Unsafe.getUnsafe().loadFence();
                txFile.readUnchecked();

                this.symbolCountSnapshot.clear();
                this.txFile.readSymbolCounts(this.symbolCountSnapshot);


                Unsafe.getUnsafe().loadFence();
                // ok, we have snapshot, check if our snapshot is stable
                if (txn == txFile.getTxn()) {
                    // good, very stable, congrats
                    this.txn = txn;
                    this.rowCount = txFile.getFixedRowCount() + txFile.getTransientRowCount();
                    LOG.info()
                            .$("new transaction [txn=").$(txn)
                            .$(", transientRowCount=").$(txFile.getTransientRowCount())
                            .$(", fixedRowCount=").$(txFile.getFixedRowCount())
                            .$(", maxTimestamp=").$ts(txFile.getMaxTimestamp())
                            .$(", attempts=").$(count)
                            .$(", thread=").$(Thread.currentThread().getName())
                            .$(']').$();
                    return true;
                }
                // This is unlucky, sequences have changed while we were reading transaction data
                // We must discard and try again
            }
            count++;
            if (configuration.getMicrosecondClock().getTicks() > deadline) {
                LOG.error().$("tx read timeout [timeout=").$(configuration.getSpinLockTimeoutUs()).utf8("μs]").$();
                throw CairoException.instance(0).put("Transaction read timeout");
            }
            LockSupport.parkNanos(1);
        }
    }

    private void reconcileOpenPartitions(long prevPartitionVersion) {
        // Reconcile partition full or partial
        // Partial will only update row count of last partition and append new partitions
        if (this.txFile.getPartitionTableVersion() == prevPartitionVersion) {
            reconcileOpenPartitionsFrom(Math.max(0, partitionCount - 1));
            return;
        }
        reconcileOpenPartitionsFrom(0);
    }

    private void reloadColumnAt(
            Path path,
            ObjList<ReadOnlyColumn> columns,
            LongList columnTops,
            ObjList<BitmapIndexReader> indexReaders,
            int columnBase,
            int columnIndex,
            long partitionRowCount,
            boolean lastPartition
    ) {
        int plen = path.length();
        try {
            final CharSequence name = metadata.getColumnName(columnIndex);
            final int primaryIndex = getPrimaryColumnIndex(columnBase, columnIndex);
            final int secondaryIndex = primaryIndex + 1;

            ReadOnlyColumn mem1 = columns.getQuick(primaryIndex);
            ReadOnlyColumn mem2 = columns.getQuick(secondaryIndex);

            if (ff.exists(TableUtils.dFile(path.trimTo(plen), name))) {

                mem1 = openOrCreateMemory(path, columns, lastPartition, primaryIndex, mem1);

                final long columnTop = TableUtils.readColumnTop(ff, path.trimTo(plen), name, plen, tempMem8b);
                final int type = metadata.getColumnType(columnIndex);

                switch (type) {
                    case ColumnType.BINARY:
                    case ColumnType.STRING:
                        TableUtils.iFile(path.trimTo(plen), name);
                        mem2 = openOrCreateMemory(path, columns, lastPartition, secondaryIndex, mem2);
                        growColumn(mem1, mem2, type, partitionRowCount - columnTop);
                        break;
                    default:
                        Misc.free(columns.getAndSetQuick(secondaryIndex, null));
                        growColumn(mem1, null, type, partitionRowCount - columnTop);
                        break;
                }

                columnTops.setQuick(columnBase / 2 + columnIndex, columnTop);

                if (metadata.isColumnIndexed(columnIndex)) {
                    BitmapIndexReader indexReader = indexReaders.getQuick(primaryIndex);
                    if (indexReader instanceof BitmapIndexBwdReader) {
                        ((BitmapIndexBwdReader) indexReader).of(configuration, path.trimTo(plen), name, columnTop);
                    }

                    indexReader = indexReaders.getQuick(secondaryIndex);
                    if (indexReader instanceof BitmapIndexFwdReader) {
                        ((BitmapIndexFwdReader) indexReader).of(configuration, path.trimTo(plen), name, columnTop);
                    }

                } else {
                    Misc.free(indexReaders.getAndSetQuick(primaryIndex, null));
                    Misc.free(indexReaders.getAndSetQuick(secondaryIndex, null));
                }
            } else {
                Misc.free(columns.getAndSetQuick(primaryIndex, NullColumn.INSTANCE));
                Misc.free(columns.getAndSetQuick(secondaryIndex, NullColumn.INSTANCE));
                // the appropriate index for NUllColumn will be created lazily when requested
                // these indexes have state and may not be always required
                Misc.free(indexReaders.getAndSetQuick(primaryIndex, null));
                Misc.free(indexReaders.getAndSetQuick(secondaryIndex, null));
            }
        } finally {
            path.trimTo(plen);
        }
    }

    private void reloadColumnChanges() {
        // create transition index, which will help us reuse already open resources
        long pTransitionIndex = metadata.createTransitionIndex();
        try {
            metadata.applyTransitionIndex(pTransitionIndex);
            final int columnCount = Unsafe.getUnsafe().getInt(pTransitionIndex + 4);

            int columnCountBits = getColumnBits(columnCount);
            // when a column is added we cannot easily reshuffle columns in-place
            // the reason is that we'd have to create gaps in columns list between
            // partitions. It is possible in theory, but this could be an algo for
            // another day.
            if (columnCountBits > this.columnCountBits) {
                createNewColumnList(columnCount, pTransitionIndex, columnCountBits);
            } else {
                reshuffleColumns(columnCount, pTransitionIndex);
            }
            // rearrange symbol map reader list
            reshuffleSymbolMapReaders(pTransitionIndex);
            this.columnCount = columnCount;
        } finally {
            TableReaderMetadata.freeTransitionIndex(pTransitionIndex);
        }
    }

    public boolean reload() {
        if (this.txn == txFile.readTxn()) {
            return false;
        }
        return reloadSlow();
    }

    private boolean reloadSlow() {
        // Save tx file versions on stack
        final long prevStructVersion = this.txFile.getStructureVersion();
        final long prevPartitionVersion = this.txFile.getPartitionTableVersion();

        // reload tx file, this will update the versions
        if (this.readTxnSlow()) {
            reloadStruct(prevStructVersion);
            // partition reload will apply truncate if necessary
            // applyTruncate for non-partitioned tables only
            reconcileOpenPartitions(prevPartitionVersion);
            return true;
        }

        return false;
    }

    /**
     * Updates boundaries of all columns in partition.
     *
     * @param partitionIndex index of partition
     * @param rowCount       number of rows in partition
     */
    private void reloadPartition(int partitionIndex, long rowCount) {
        int symbolMapIndex = 0;
        int columnBase = getColumnBase(partitionIndex);
        for (int i = 0; i < columnCount; i++) {
            final int index = getPrimaryColumnIndex(columnBase, i);
            growColumn(
                    columns.getQuick(index),
                    columns.getQuick(index + 1),
                    metadata.getColumnType(i),
                    rowCount - getColumnTop(columnBase, i)
            );

            // reload symbol map
            SymbolMapReader reader = symbolMapReaders.getQuick(i);
            if (reader == null) {
                continue;
            }
            reader.updateSymbolCount(symbolCountSnapshot.getQuick(symbolMapIndex++));
        }
    }

    private void reloadStruct(long prevStructVersion) {
        if (prevStructVersion == txFile.getStructureVersion()) {
            return;
        }
        reloadStructSlow();
    }

    private void reloadStructSlow() {
        reloadColumnChanges();
        reloadSymbolMapCounts();
    }

    private void reloadSymbolMapCounts() {
        int symbolMapIndex = 0;
        for (int i = 0; i < columnCount; i++) {
            if (metadata.getColumnType(i) != ColumnType.SYMBOL) {
                continue;
            }
            symbolMapReaders.getQuick(i).updateSymbolCount(symbolCountSnapshot.getQuick(symbolMapIndex++));
        }
    }

    private SymbolMapReader reloadSymbolMapReader(int columnIndex, SymbolMapReader reader) {
        if (metadata.getColumnType(columnIndex) == ColumnType.SYMBOL) {
            if (reader instanceof SymbolMapReaderImpl) {
                ((SymbolMapReaderImpl) reader).of(configuration, path, metadata.getColumnName(columnIndex), 0);
                return reader;
            }
            return new SymbolMapReaderImpl(configuration, path, metadata.getColumnName(columnIndex), 0);
        } else {
            return reader;
        }
    }

    private void reshuffleColumns(int columnCount, long pTransitionIndex) {

        final long pIndexBase = pTransitionIndex + 8;
        final long pState = pIndexBase + columnCount * 8L;

        for (int partitionIndex = 0; partitionIndex < partitionCount; partitionIndex++) {
            int base = getColumnBase(partitionIndex);
            try {
                final Path path = pathGenPartitioned(partitionIndex);
                final long partitionRowCount = openPartitionSize.getQuick(partitionIndex);
                final boolean lastPartition = partitionIndex == partitionCount - 1;

                Unsafe.getUnsafe().setMemory(pState, columnCount, (byte) 0);

                for (int i = 0; i < columnCount; i++) {

                    if (isEntryToBeProcessed(pState, i)) {
                        final int copyFrom = Unsafe.getUnsafe().getInt(pIndexBase + i * 8L) - 1;

                        if (copyFrom == i) {
                            // It appears that column hasn't changed its position. There are three possibilities here:
                            // 1. Column has been deleted and re-added by the same name. We must check if file
                            //    descriptor is still valid. If it isn't, reload the column from disk
                            // 2. Column has been forced out of the reader via closeColumnForRemove(). This is required
                            //    on Windows before column can be deleted. In this case we must check for marker
                            //    instance and the column from disk
                            // 3. Column hasn't been altered and we can skip to next column.
                            ReadOnlyColumn col = columns.getQuick(getPrimaryColumnIndex(base, i));
                            if ((col instanceof ExtendableOnePageMemory && col.isDeleted()) || col instanceof NullColumn) {
                                reloadColumnAt(path, columns, columnTops, bitmapIndexes, base, i, partitionRowCount, lastPartition);
                            }
                            continue;
                        }

                        if (copyFrom > -1) {
                            fetchColumnsFrom(this.columns, this.columnTops, this.bitmapIndexes, base, copyFrom);
                            copyColumnsTo(this.columns, this.columnTops, this.bitmapIndexes, base, i, partitionRowCount, lastPartition);
                            int copyTo = Unsafe.getUnsafe().getInt(pIndexBase + i * 8L + 4) - 1;
                            while (copyTo > -1 && isEntryToBeProcessed(pState, copyTo)) {
                                copyColumnsTo(this.columns, this.columnTops, this.bitmapIndexes, base, copyTo, partitionRowCount, lastPartition);
                                copyTo = Unsafe.getUnsafe().getInt(pIndexBase + (copyTo - 1) * 8L + 4);
                            }
                            Misc.free(tempCopyStruct.mem1);
                            Misc.free(tempCopyStruct.mem2);
                            Misc.free(tempCopyStruct.backwardReader);
                            Misc.free(tempCopyStruct.forwardReader);
                        } else {
                            // new instance
                            reloadColumnAt(path, columns, columnTops, bitmapIndexes, base, i, partitionRowCount, lastPartition);
                        }
                    }
                }
                for (int i = columnCount; i < this.columnCount; i++) {
                    int index = getPrimaryColumnIndex(base, i);
                    Misc.free(columns.getQuick(index));
                    Misc.free(columns.getQuick(index + 1));
                }
            } finally {
                path.trimTo(rootLen);
            }
        }
    }

    private static class ColumnCopyStruct {
        ReadOnlyColumn mem1;
        ReadOnlyColumn mem2;
        BitmapIndexReader backwardReader;
        BitmapIndexReader forwardReader;
        long top;
    }

}<|MERGE_RESOLUTION|>--- conflicted
+++ resolved
@@ -875,18 +875,9 @@
                 null,
                 sink
         );
-<<<<<<< HEAD
-        return path.$();
-    }
-
-    public boolean readTxn() {
-        // fast path
-        return this.txn != txMem.getLong(TableUtils.TX_OFFSET_TXN) && readTxnSlow();
-=======
->>>>>>> 4dd21542
-    }
-
-    private boolean readTxnSlow() {
+    }
+
+    public boolean readTxnSlow() {
         int count = 0;
         final long deadline = configuration.getMicrosecondClock().getTicks() + configuration.getSpinLockTimeoutUs();
         while (true) {
