/*******************************************************************************
 *     ___                  _   ____  ____
 *    / _ \ _   _  ___  ___| |_|  _ \| __ )
 *   | | | | | | |/ _ \/ __| __| | | |  _ \
 *   | |_| | |_| |  __/\__ \ |_| |_| | |_) |
 *    \__\_\\__,_|\___||___/\__|____/|____/
 *
 *  Copyright (c) 2014-2019 Appsicle
 *  Copyright (c) 2019-2022 QuestDB
 *
 *  Licensed under the Apache License, Version 2.0 (the "License");
 *  you may not use this file except in compliance with the License.
 *  You may obtain a copy of the License at
 *
 *  http://www.apache.org/licenses/LICENSE-2.0
 *
 *  Unless required by applicable law or agreed to in writing, software
 *  distributed under the License is distributed on an "AS IS" BASIS,
 *  WITHOUT WARRANTIES OR CONDITIONS OF ANY KIND, either express or implied.
 *  See the License for the specific language governing permissions and
 *  limitations under the License.
 *
 ******************************************************************************/

package io.questdb.griffin;

import io.questdb.MessageBus;
import io.questdb.PropServerConfiguration;
import io.questdb.cairo.*;
import io.questdb.cairo.pool.WriterPool;
import io.questdb.cairo.sql.Record;
import io.questdb.cairo.sql.*;
import io.questdb.cairo.vm.Vm;
import io.questdb.cairo.vm.api.MemoryMARW;
import io.questdb.cutlass.text.Atomicity;
import io.questdb.cutlass.text.TextException;
import io.questdb.cutlass.text.TextLoader;
import io.questdb.griffin.engine.functions.cast.CastCharToStrFunctionFactory;
import io.questdb.griffin.engine.functions.cast.CastStrToGeoHashFunctionFactory;
import io.questdb.griffin.engine.functions.catalogue.*;
import io.questdb.griffin.engine.ops.AlterOperationBuilder;
import io.questdb.griffin.engine.ops.InsertOperationImpl;
import io.questdb.griffin.engine.ops.UpdateOperation;
import io.questdb.griffin.engine.table.ShowColumnsRecordCursorFactory;
import io.questdb.griffin.engine.table.TableListRecordCursorFactory;
import io.questdb.griffin.model.*;
import io.questdb.log.Log;
import io.questdb.log.LogFactory;
import io.questdb.network.PeerDisconnectedException;
import io.questdb.network.PeerIsSlowToReadException;
import io.questdb.std.*;
import io.questdb.std.datetime.DateFormat;
import io.questdb.std.str.Path;
import io.questdb.std.str.StringSink;
import org.jetbrains.annotations.NotNull;
import org.jetbrains.annotations.Nullable;

import java.io.Closeable;
import java.util.ServiceLoader;

import static io.questdb.cairo.TableUtils.COLUMN_NAME_TXN_NONE;
import static io.questdb.griffin.SqlKeywords.*;

public class SqlCompiler implements Closeable {
    public static final ObjList<String> sqlControlSymbols = new ObjList<>(8);
    private final static Log LOG = LogFactory.getLog(SqlCompiler.class);
    private static final IntList castGroups = new IntList();
    private static final CastCharToStrFunctionFactory CHAR_TO_STR_FUNCTION_FACTORY = new CastCharToStrFunctionFactory();
    //null object used to skip null checks in batch method
    private static final BatchCallback EMPTY_CALLBACK = new BatchCallback() {
        @Override
        public void postCompile(SqlCompiler compiler, CompiledQuery cq, CharSequence queryText) {
        }

        @Override
        public void preCompile(SqlCompiler compiler) {
        }
    };
    protected final CairoEngine engine;
    private final GenericLexer lexer;
    private final Path path = new Path();
    private final CharSequenceObjHashMap<KeywordBasedExecutor> keywordBasedExecutors = new CharSequenceObjHashMap<>();
    private final CompiledQueryImpl compiledQuery;
    private final AlterOperationBuilder alterOperationBuilder;
    private final SqlOptimiser optimiser;
    private final SqlParser parser;
    private final ObjectPool<ExpressionNode> sqlNodePool;
    private final CharacterStore characterStore;
    private final ObjectPool<QueryColumn> queryColumnPool;
    private final ObjectPool<QueryModel> queryModelPool;
    private final SqlCodeGenerator codeGenerator;
    private final CairoConfiguration configuration;
    private final Path renamePath = new Path();
    private final DatabaseBackupAgent backupAgent;
    private final DatabaseSnapshotAgent snapshotAgent;
    private final MemoryMARW mem = Vm.getMARWInstance();
    private final BytecodeAssembler asm = new BytecodeAssembler();
    private final MessageBus messageBus;
    private final ListColumnFilter listColumnFilter = new ListColumnFilter();
    private final EntityColumnFilter entityColumnFilter = new EntityColumnFilter();
    private final IntIntHashMap typeCast = new IntIntHashMap();
    private final ObjList<TableWriter> tableWriters = new ObjList<>();
    private final TableStructureAdapter tableStructureAdapter = new TableStructureAdapter();
    private final FunctionParser functionParser;
    private final ExecutableMethod insertAsSelectMethod = this::insertAsSelect;
    private final TextLoader textLoader;
    private final FilesFacade ff;
    private final TimestampValueRecord partitionFunctionRec = new TimestampValueRecord();

    //determines how compiler parses query text
    //true - compiler treats whole input as single query and doesn't stop on ';'. Default mode.
    //false - compiler treats input as list of statements and stops processing statement on ';'. Used in batch processing.
    private boolean isSingleQueryMode = true;
    // Helper var used to pass back count in cases it can't be done via method result.
    private long insertCount;
    private final ExecutableMethod createTableMethod = this::createTable;
    private final VacuumColumnVersions vacuumColumnVersions;

    // Exposed for embedded API users.
    public SqlCompiler(CairoEngine engine) {
        this(engine, null, null);
    }

    public SqlCompiler(CairoEngine engine, @Nullable FunctionFactoryCache functionFactoryCache, @Nullable DatabaseSnapshotAgent snapshotAgent) {
        this.engine = engine;
        this.configuration = engine.getConfiguration();
        this.ff = configuration.getFilesFacade();
        this.messageBus = engine.getMessageBus();
        this.sqlNodePool = new ObjectPool<>(ExpressionNode.FACTORY, configuration.getSqlExpressionPoolCapacity());
        this.queryColumnPool = new ObjectPool<>(QueryColumn.FACTORY, configuration.getSqlColumnPoolCapacity());
        this.queryModelPool = new ObjectPool<>(QueryModel.FACTORY, configuration.getSqlModelPoolCapacity());
        this.compiledQuery = new CompiledQueryImpl(engine);
        this.characterStore = new CharacterStore(
                configuration.getSqlCharacterStoreCapacity(),
                configuration.getSqlCharacterStoreSequencePoolCapacity());
        this.lexer = new GenericLexer(configuration.getSqlLexerPoolCapacity());
        this.functionParser = new FunctionParser(
                configuration,
                functionFactoryCache != null
                        ? functionFactoryCache
                        : new FunctionFactoryCache(engine.getConfiguration(), ServiceLoader.load(
                        FunctionFactory.class, FunctionFactory.class.getClassLoader()))
        );
        this.codeGenerator = new SqlCodeGenerator(engine, configuration, functionParser, sqlNodePool);
        this.vacuumColumnVersions = new VacuumColumnVersions(engine);

        // we have cyclical dependency here
        functionParser.setSqlCodeGenerator(codeGenerator);

        this.backupAgent = new DatabaseBackupAgent();
        this.snapshotAgent = snapshotAgent;

        // For each 'this::method' reference java compiles a class
        // We need to minimize repetition of this syntax as each site generates garbage
        final KeywordBasedExecutor compileSet = this::compileSet;
        final KeywordBasedExecutor compileBegin = this::compileBegin;
        final KeywordBasedExecutor compileCommit = this::compileCommit;
        final KeywordBasedExecutor compileRollback = this::compileRollback;
        final KeywordBasedExecutor truncateTables = this::truncateTables;
        final KeywordBasedExecutor alterTable = this::alterTable;
        final KeywordBasedExecutor repairTables = this::repairTables;
        final KeywordBasedExecutor dropTable = this::dropTable;
        final KeywordBasedExecutor sqlBackup = backupAgent::sqlBackup;
        final KeywordBasedExecutor sqlShow = this::sqlShow;
        final KeywordBasedExecutor vacuumTable = this::vacuum;
        final KeywordBasedExecutor snapshotDatabase = this::snapshotDatabase;

        keywordBasedExecutors.put("truncate", truncateTables);
        keywordBasedExecutors.put("TRUNCATE", truncateTables);
        keywordBasedExecutors.put("alter", alterTable);
        keywordBasedExecutors.put("ALTER", alterTable);
        keywordBasedExecutors.put("repair", repairTables);
        keywordBasedExecutors.put("REPAIR", repairTables);
        keywordBasedExecutors.put("set", compileSet);
        keywordBasedExecutors.put("SET", compileSet);
        keywordBasedExecutors.put("begin", compileBegin);
        keywordBasedExecutors.put("BEGIN", compileBegin);
        keywordBasedExecutors.put("commit", compileCommit);
        keywordBasedExecutors.put("COMMIT", compileCommit);
        keywordBasedExecutors.put("rollback", compileRollback);
        keywordBasedExecutors.put("ROLLBACK", compileRollback);
        keywordBasedExecutors.put("discard", compileSet);
        keywordBasedExecutors.put("DISCARD", compileSet);
        keywordBasedExecutors.put("close", compileSet); //no-op
        keywordBasedExecutors.put("CLOSE", compileSet);  //no-op
        keywordBasedExecutors.put("unlisten", compileSet);  //no-op
        keywordBasedExecutors.put("UNLISTEN", compileSet);  //no-op
        keywordBasedExecutors.put("reset", compileSet);  //no-op
        keywordBasedExecutors.put("RESET", compileSet);  //no-op
        keywordBasedExecutors.put("drop", dropTable);
        keywordBasedExecutors.put("DROP", dropTable);
        keywordBasedExecutors.put("backup", sqlBackup);
        keywordBasedExecutors.put("BACKUP", sqlBackup);
        keywordBasedExecutors.put("show", sqlShow);
        keywordBasedExecutors.put("SHOW", sqlShow);
        keywordBasedExecutors.put("vacuum", vacuumTable);
        keywordBasedExecutors.put("VACUUM", vacuumTable);
        keywordBasedExecutors.put("snapshot", snapshotDatabase);
        keywordBasedExecutors.put("SNAPSHOT", snapshotDatabase);

        configureLexer(lexer);

        final PostOrderTreeTraversalAlgo postOrderTreeTraversalAlgo = new PostOrderTreeTraversalAlgo();
        optimiser = new SqlOptimiser(
                configuration,
                engine,
                characterStore,
                sqlNodePool,
                queryColumnPool,
                queryModelPool,
                postOrderTreeTraversalAlgo,
                functionParser,
                path
        );

        parser = new SqlParser(
                configuration,
                optimiser,
                characterStore,
                sqlNodePool,
                queryColumnPool,
                queryModelPool,
                postOrderTreeTraversalAlgo
        );
        this.textLoader = new TextLoader(engine);
        alterOperationBuilder = new AlterOperationBuilder();
    }

    // Creates data type converter.
    // INT and LONG NaN values are cast to their representation rather than Double or Float NaN.
    public static RecordToRowCopier assembleRecordToRowCopier(BytecodeAssembler asm, ColumnTypes from, RecordMetadata to, ColumnFilter toColumnFilter) {
        int timestampIndex = to.getTimestampIndex();
        asm.init(RecordToRowCopier.class);
        asm.setupPool();
        int thisClassIndex = asm.poolClass(asm.poolUtf8("io/questdb/griffin/rowcopier"));
        int interfaceClassIndex = asm.poolClass(RecordToRowCopier.class);

        int rGetInt = asm.poolInterfaceMethod(Record.class, "getInt", "(I)I");
        int rGetGeoInt = asm.poolInterfaceMethod(Record.class, "getGeoInt", "(I)I");
        int rGetLong = asm.poolInterfaceMethod(Record.class, "getLong", "(I)J");
        int rGetGeoLong = asm.poolInterfaceMethod(Record.class, "getGeoLong", "(I)J");
        int rGetLong256 = asm.poolInterfaceMethod(Record.class, "getLong256A", "(I)Lio/questdb/std/Long256;");
        int rGetDate = asm.poolInterfaceMethod(Record.class, "getDate", "(I)J");
        int rGetTimestamp = asm.poolInterfaceMethod(Record.class, "getTimestamp", "(I)J");
        //
        int rGetByte = asm.poolInterfaceMethod(Record.class, "getByte", "(I)B");
        int rGetGeoByte = asm.poolInterfaceMethod(Record.class, "getGeoByte", "(I)B");
        int rGetShort = asm.poolInterfaceMethod(Record.class, "getShort", "(I)S");
        int rGetGeoShort = asm.poolInterfaceMethod(Record.class, "getGeoShort", "(I)S");
        int rGetChar = asm.poolInterfaceMethod(Record.class, "getChar", "(I)C");
        int rGetBool = asm.poolInterfaceMethod(Record.class, "getBool", "(I)Z");
        int rGetFloat = asm.poolInterfaceMethod(Record.class, "getFloat", "(I)F");
        int rGetDouble = asm.poolInterfaceMethod(Record.class, "getDouble", "(I)D");
        int rGetSym = asm.poolInterfaceMethod(Record.class, "getSym", "(I)Ljava/lang/CharSequence;");
        int rGetStr = asm.poolInterfaceMethod(Record.class, "getStr", "(I)Ljava/lang/CharSequence;");
        int rGetBin = asm.poolInterfaceMethod(Record.class, "getBin", "(I)Lio/questdb/std/BinarySequence;");
        //
        int wPutInt = asm.poolInterfaceMethod(TableWriter.Row.class, "putInt", "(II)V");
        int wPutLong = asm.poolInterfaceMethod(TableWriter.Row.class, "putLong", "(IJ)V");
        int wPutLong256 = asm.poolInterfaceMethod(TableWriter.Row.class, "putLong256", "(ILio/questdb/std/Long256;)V");
        int wPutDate = asm.poolInterfaceMethod(TableWriter.Row.class, "putDate", "(IJ)V");
        int wPutTimestamp = asm.poolInterfaceMethod(TableWriter.Row.class, "putTimestamp", "(IJ)V");
        //
        int wPutByte = asm.poolInterfaceMethod(TableWriter.Row.class, "putByte", "(IB)V");
        int wPutShort = asm.poolInterfaceMethod(TableWriter.Row.class, "putShort", "(IS)V");
        int wPutBool = asm.poolInterfaceMethod(TableWriter.Row.class, "putBool", "(IZ)V");
        int wPutFloat = asm.poolInterfaceMethod(TableWriter.Row.class, "putFloat", "(IF)V");
        int wPutDouble = asm.poolInterfaceMethod(TableWriter.Row.class, "putDouble", "(ID)V");
        int wPutSym = asm.poolInterfaceMethod(TableWriter.Row.class, "putSym", "(ILjava/lang/CharSequence;)V");
        int wPutSymChar = asm.poolInterfaceMethod(TableWriter.Row.class, "putSym", "(IC)V");
        int wPutStr = asm.poolInterfaceMethod(TableWriter.Row.class, "putStr", "(ILjava/lang/CharSequence;)V");
        int wPutGeoStr = asm.poolInterfaceMethod(TableWriter.Row.class, "putGeoStr", "(ILjava/lang/CharSequence;)V");
        int wPutTimestampStr = asm.poolInterfaceMethod(TableWriter.Row.class, "putTimestamp", "(ILjava/lang/CharSequence;)V");
        int wPutStrChar = asm.poolInterfaceMethod(TableWriter.Row.class, "putStr", "(IC)V");
        int wPutChar = asm.poolInterfaceMethod(TableWriter.Row.class, "putChar", "(IC)V");
        int wPutBin = asm.poolInterfaceMethod(TableWriter.Row.class, "putBin", "(ILio/questdb/std/BinarySequence;)V");
        int truncateGeoHashTypes = asm.poolMethod(ColumnType.class, "truncateGeoHashTypes", "(JII)J");
        int encodeCharAsGeoByte = asm.poolMethod(GeoHashes.class, "encodeChar", "(C)B");

        int checkDoubleBounds = asm.poolMethod(RecordToRowCopierUtils.class, "checkDoubleBounds", "(DDDIII)V");
        int checkLongBounds = asm.poolMethod(RecordToRowCopierUtils.class, "checkLongBounds", "(JJJIII)V");

        int maxDoubleFloat = asm.poolDoubleConst(Float.MAX_VALUE);
        int minDoubleFloat = asm.poolDoubleConst(-Float.MAX_VALUE);
        int maxDoubleLong = asm.poolDoubleConst(Long.MAX_VALUE);
        int minDoubleLong = asm.poolDoubleConst(Long.MIN_VALUE);
        int maxDoubleInt = asm.poolDoubleConst(Integer.MAX_VALUE);
        int minDoubleInt = asm.poolDoubleConst(Integer.MIN_VALUE);
        int maxDoubleShort = asm.poolDoubleConst(Short.MAX_VALUE);
        int minDoubleShort = asm.poolDoubleConst(Short.MIN_VALUE);
        int maxDoubleByte = asm.poolDoubleConst(Byte.MAX_VALUE);
        int minDoubleByte = asm.poolDoubleConst(Byte.MIN_VALUE);

        int maxLongInt = asm.poolLongConst(Integer.MAX_VALUE);
        int minLongInt = asm.poolLongConst(Integer.MIN_VALUE);
        int maxLongShort = asm.poolLongConst(Short.MAX_VALUE);
        int minLongShort = asm.poolLongConst(Short.MIN_VALUE);
        int maxLongByte = asm.poolLongConst(Byte.MAX_VALUE);
        int minLongByte = asm.poolLongConst(Byte.MIN_VALUE);

        int copyNameIndex = asm.poolUtf8("copy");
        int copySigIndex = asm.poolUtf8("(Lio/questdb/cairo/sql/Record;Lio/questdb/cairo/TableWriter$Row;)V");

        asm.finishPool();
        asm.defineClass(thisClassIndex);
        asm.interfaceCount(1);
        asm.putShort(interfaceClassIndex);
        asm.fieldCount(0);
        asm.methodCount(2);
        asm.defineDefaultConstructor();

        asm.startMethod(copyNameIndex, copySigIndex, 15, 3);

        int n = toColumnFilter.getColumnCount();
        for (int i = 0; i < n; i++) {

            final int toColumnIndex = toColumnFilter.getColumnIndexFactored(i);
            // do not copy timestamp, it will be copied externally to this helper

            if (toColumnIndex == timestampIndex) {
                continue;
            }

            final int toColumnType = to.getColumnType(toColumnIndex);
            final int fromColumnType = from.getColumnType(i);
            final int toColumnTypeTag = ColumnType.tagOf(toColumnType);
            final int toColumnWriterIndex = to.getWriterIndex(toColumnIndex);

            asm.aload(2);
            asm.iconst(toColumnWriterIndex);
            asm.aload(1);
            asm.iconst(i);

            int fromColumnTypeTag = ColumnType.tagOf(fromColumnType);
            if (fromColumnTypeTag == ColumnType.NULL) {
                fromColumnTypeTag = toColumnTypeTag;
            }
            switch (fromColumnTypeTag) {
                case ColumnType.INT:
                    asm.invokeInterface(rGetInt);
                    switch (toColumnTypeTag) {
                        case ColumnType.LONG:
                            asm.i2l();
                            asm.invokeInterface(wPutLong, 3);
                            break;
                        case ColumnType.DATE:
                            asm.i2l();
                            asm.invokeInterface(wPutDate, 3);
                            break;
                        case ColumnType.TIMESTAMP:
                            asm.i2l();
                            asm.invokeInterface(wPutTimestamp, 3);
                            break;
                        case ColumnType.SHORT:
                            addCheckIntBoundsCall(asm, checkLongBounds, minLongShort, maxLongShort, fromColumnType, toColumnTypeTag, toColumnWriterIndex);
                            asm.i2s();
                            asm.invokeInterface(wPutShort, 2);
                            break;
                        case ColumnType.BYTE:
                            addCheckIntBoundsCall(asm, checkLongBounds, minLongByte, maxLongByte, fromColumnType, toColumnTypeTag, toColumnWriterIndex);
                            asm.i2b();
                            asm.invokeInterface(wPutByte, 2);
                            break;
                        case ColumnType.FLOAT:
                            asm.i2f();
                            asm.invokeInterface(wPutFloat, 2);
                            break;
                        case ColumnType.DOUBLE:
                            asm.i2d();
                            asm.invokeInterface(wPutDouble, 3);
                            break;
                        default:
                            asm.invokeInterface(wPutInt, 2);
                            break;
                    }
                    break;
                case ColumnType.LONG:
                    asm.invokeInterface(rGetLong);
                    switch (toColumnTypeTag) {
                        case ColumnType.INT:
                            addCheckLongBoundsCall(asm, checkLongBounds, minLongInt, maxLongInt, fromColumnType, toColumnTypeTag, toColumnWriterIndex);
                            asm.l2i();
                            asm.invokeInterface(wPutInt, 2);
                            break;
                        case ColumnType.DATE:
                            asm.invokeInterface(wPutDate, 3);
                            break;
                        case ColumnType.TIMESTAMP:
                            asm.invokeInterface(wPutTimestamp, 3);
                            break;
                        case ColumnType.SHORT:
                            addCheckLongBoundsCall(asm, checkLongBounds, minLongShort, maxLongShort, fromColumnType, toColumnTypeTag, toColumnWriterIndex);
                            asm.l2i();
                            asm.i2s();
                            asm.invokeInterface(wPutShort, 2);
                            break;
                        case ColumnType.BYTE:
                            addCheckLongBoundsCall(asm, checkLongBounds, minLongByte, maxLongByte, fromColumnType, toColumnTypeTag, toColumnWriterIndex);
                            asm.l2i();
                            asm.i2b();
                            asm.invokeInterface(wPutByte, 2);
                            break;
                        case ColumnType.FLOAT:
                            asm.l2f();
                            asm.invokeInterface(wPutFloat, 2);
                            break;
                        case ColumnType.DOUBLE:
                            asm.l2d();
                            asm.invokeInterface(wPutDouble, 3);
                            break;
                        default:
                            asm.invokeInterface(wPutLong, 3);
                            break;
                    }
                    break;
                case ColumnType.DATE:
                    asm.invokeInterface(rGetDate);
                    switch (toColumnTypeTag) {
                        case ColumnType.INT:
                            asm.l2i();
                            asm.invokeInterface(wPutInt, 2);
                            break;
                        case ColumnType.LONG:
                            asm.invokeInterface(wPutLong, 3);
                            break;
                        case ColumnType.TIMESTAMP:
                            asm.invokeInterface(wPutTimestamp, 3);
                            break;
                        case ColumnType.SHORT:
                            asm.l2i();
                            asm.i2s();
                            asm.invokeInterface(wPutShort, 2);
                            break;
                        case ColumnType.BYTE:
                            asm.l2i();
                            asm.i2b();
                            asm.invokeInterface(wPutByte, 2);
                            break;
                        case ColumnType.FLOAT:
                            asm.l2f();
                            asm.invokeInterface(wPutFloat, 2);
                            break;
                        case ColumnType.DOUBLE:
                            asm.l2d();
                            asm.invokeInterface(wPutDouble, 3);
                            break;
                        default:
                            asm.invokeInterface(wPutDate, 3);
                            break;
                    }
                    break;
                case ColumnType.TIMESTAMP:
                    asm.invokeInterface(rGetTimestamp);
                    switch (toColumnTypeTag) {
                        case ColumnType.INT:
                            asm.l2i();
                            asm.invokeInterface(wPutInt, 2);
                            break;
                        case ColumnType.LONG:
                            asm.invokeInterface(wPutLong, 3);
                            break;
                        case ColumnType.SHORT:
                            asm.l2i();
                            asm.i2s();
                            asm.invokeInterface(wPutShort, 2);
                            break;
                        case ColumnType.BYTE:
                            asm.l2i();
                            asm.i2b();
                            asm.invokeInterface(wPutByte, 2);
                            break;
                        case ColumnType.FLOAT:
                            asm.l2f();
                            asm.invokeInterface(wPutFloat, 2);
                            break;
                        case ColumnType.DOUBLE:
                            asm.l2d();
                            asm.invokeInterface(wPutDouble, 3);
                            break;
                        case ColumnType.DATE:
                            asm.invokeInterface(wPutDate, 3);
                            break;
                        default:
                            asm.invokeInterface(wPutTimestamp, 3);
                            break;
                    }
                    break;
                case ColumnType.BYTE:
                    asm.invokeInterface(rGetByte);
                    switch (toColumnTypeTag) {
                        case ColumnType.INT:
                            asm.invokeInterface(wPutInt, 2);
                            break;
                        case ColumnType.LONG:
                            asm.i2l();
                            asm.invokeInterface(wPutLong, 3);
                            break;
                        case ColumnType.DATE:
                            asm.i2l();
                            asm.invokeInterface(wPutDate, 3);
                            break;
                        case ColumnType.TIMESTAMP:
                            asm.i2l();
                            asm.invokeInterface(wPutTimestamp, 3);
                            break;
                        case ColumnType.SHORT:
                            asm.i2s();
                            asm.invokeInterface(wPutShort, 2);
                            break;
                        case ColumnType.FLOAT:
                            asm.i2f();
                            asm.invokeInterface(wPutFloat, 2);
                            break;
                        case ColumnType.DOUBLE:
                            asm.i2d();
                            asm.invokeInterface(wPutDouble, 3);
                            break;
                        default:
                            asm.invokeInterface(wPutByte, 2);
                            break;
                    }
                    break;
                case ColumnType.SHORT:
                    asm.invokeInterface(rGetShort);
                    switch (toColumnTypeTag) {
                        case ColumnType.INT:
                            asm.invokeInterface(wPutInt, 2);
                            break;
                        case ColumnType.LONG:
                            asm.i2l();
                            asm.invokeInterface(wPutLong, 3);
                            break;
                        case ColumnType.DATE:
                            asm.i2l();
                            asm.invokeInterface(wPutDate, 3);
                            break;
                        case ColumnType.TIMESTAMP:
                            asm.i2l();
                            asm.invokeInterface(wPutTimestamp, 3);
                            break;
                        case ColumnType.BYTE:
                            addCheckIntBoundsCall(asm, checkLongBounds, minLongByte, maxLongByte, fromColumnType, toColumnTypeTag, toColumnWriterIndex);
                            asm.i2b();
                            asm.invokeInterface(wPutByte, 2);
                            break;
                        case ColumnType.FLOAT:
                            asm.i2f();
                            asm.invokeInterface(wPutFloat, 2);
                            break;
                        case ColumnType.DOUBLE:
                            asm.i2d();
                            asm.invokeInterface(wPutDouble, 3);
                            break;
                        default:
                            asm.invokeInterface(wPutShort, 2);
                            break;
                    }
                    break;
                case ColumnType.BOOLEAN:
                    asm.invokeInterface(rGetBool);
                    asm.invokeInterface(wPutBool, 2);
                    break;
                case ColumnType.FLOAT:
                    asm.invokeInterface(rGetFloat);
                    switch (toColumnTypeTag) {
                        case ColumnType.INT:
                            addCheckFloatBoundsCall(asm, checkDoubleBounds, minDoubleInt, maxDoubleInt, fromColumnType, toColumnTypeTag, toColumnWriterIndex);
                            asm.f2i();
                            asm.invokeInterface(wPutInt, 2);
                            break;
                        case ColumnType.LONG:
                            addCheckFloatBoundsCall(asm, checkDoubleBounds, minDoubleLong, maxDoubleLong, fromColumnType, toColumnTypeTag, toColumnWriterIndex);
                            asm.f2l();
                            asm.invokeInterface(wPutLong, 3);
                            break;
                        case ColumnType.DATE:
                            addCheckFloatBoundsCall(asm, checkDoubleBounds, minDoubleLong, maxDoubleLong, fromColumnType, toColumnTypeTag, toColumnWriterIndex);
                            asm.f2l();
                            asm.invokeInterface(wPutDate, 3);
                            break;
                        case ColumnType.TIMESTAMP:
                            addCheckFloatBoundsCall(asm, checkDoubleBounds, minDoubleLong, maxDoubleLong, fromColumnType, toColumnTypeTag, toColumnWriterIndex);
                            asm.f2l();
                            asm.invokeInterface(wPutTimestamp, 3);
                            break;
                        case ColumnType.SHORT:
                            addCheckFloatBoundsCall(asm, checkDoubleBounds, minDoubleShort, maxDoubleShort, fromColumnType, toColumnTypeTag, toColumnWriterIndex);
                            asm.f2i();
                            asm.i2s();
                            asm.invokeInterface(wPutShort, 2);
                            break;
                        case ColumnType.BYTE:
                            addCheckFloatBoundsCall(asm, checkDoubleBounds, minDoubleByte, maxDoubleByte, fromColumnType, toColumnTypeTag, toColumnWriterIndex);
                            asm.f2i();
                            asm.i2b();
                            asm.invokeInterface(wPutByte, 2);
                            break;
                        case ColumnType.DOUBLE:
                            asm.f2d();
                            asm.invokeInterface(wPutDouble, 3);
                            break;
                        default:
                            asm.invokeInterface(wPutFloat, 2);
                            break;
                    }
                    break;
                case ColumnType.DOUBLE:
                    asm.invokeInterface(rGetDouble);
                    switch (toColumnTypeTag) {
                        case ColumnType.INT:
                            addCheckDoubleBoundsCall(asm, checkDoubleBounds, minDoubleInt, maxDoubleInt, fromColumnType, toColumnTypeTag, toColumnWriterIndex);
                            asm.d2i();
                            asm.invokeInterface(wPutInt, 2);
                            break;
                        case ColumnType.LONG:
                            addCheckDoubleBoundsCall(asm, checkDoubleBounds, minDoubleLong, maxDoubleLong, fromColumnType, toColumnTypeTag, toColumnWriterIndex);
                            asm.d2l();
                            asm.invokeInterface(wPutLong, 3);
                            break;
                        case ColumnType.DATE:
                            addCheckDoubleBoundsCall(asm, checkDoubleBounds, minDoubleLong, maxDoubleLong, fromColumnType, toColumnTypeTag, toColumnWriterIndex);
                            asm.d2l();
                            asm.invokeInterface(wPutDate, 3);
                            break;
                        case ColumnType.TIMESTAMP:
                            addCheckDoubleBoundsCall(asm, checkDoubleBounds, minDoubleLong, maxDoubleLong, fromColumnType, toColumnTypeTag, toColumnWriterIndex);
                            asm.d2l();
                            asm.invokeInterface(wPutTimestamp, 3);
                            break;
                        case ColumnType.SHORT:
                            addCheckDoubleBoundsCall(asm, checkDoubleBounds, minDoubleShort, maxDoubleShort, fromColumnType, toColumnTypeTag, toColumnWriterIndex);
                            asm.d2i();
                            asm.i2s();
                            asm.invokeInterface(wPutShort, 2);
                            break;
                        case ColumnType.BYTE:
                            addCheckDoubleBoundsCall(asm, checkDoubleBounds, minDoubleByte, maxDoubleByte, fromColumnType, toColumnTypeTag, toColumnWriterIndex);
                            asm.d2i();
                            asm.i2b();
                            asm.invokeInterface(wPutByte, 2);
                            break;
                        case ColumnType.FLOAT:
                            addCheckDoubleBoundsCall(asm, checkDoubleBounds, minDoubleFloat, maxDoubleFloat, fromColumnType, toColumnTypeTag, toColumnWriterIndex);
                            asm.d2f();
                            asm.invokeInterface(wPutFloat, 2);
                            break;
                        default:
                            asm.invokeInterface(wPutDouble, 3);
                            break;
                    }
                    break;
                case ColumnType.CHAR:
                    asm.invokeInterface(rGetChar);
                    switch (toColumnTypeTag) {
                        case ColumnType.STRING:
                            asm.invokeInterface(wPutStrChar, 2);
                            break;
                        case ColumnType.SYMBOL:
                            asm.invokeInterface(wPutSymChar, 2);
                            break;
                        case ColumnType.GEOBYTE:
                            asm.invokeStatic(encodeCharAsGeoByte);
                            if (ColumnType.getGeoHashBits(toColumnType) < 5) {
                                asm.i2l();
                                asm.iconst(ColumnType.getGeoHashTypeWithBits(5));
                                asm.iconst(toColumnType);
                                asm.invokeStatic(truncateGeoHashTypes);
                                asm.l2i();
                                asm.i2b();
                            }
                            asm.invokeInterface(wPutByte, 2);
                            break;
                        default:
                            asm.invokeInterface(wPutChar, 2);
                            break;
                    }
                    break;
                case ColumnType.SYMBOL:
                    asm.invokeInterface(rGetSym);
                    if (toColumnTypeTag == ColumnType.STRING) {
                        asm.invokeInterface(wPutStr, 2);
                    } else {
                        asm.invokeInterface(wPutSym, 2);
                    }
                    break;
                case ColumnType.STRING:
                    asm.invokeInterface(rGetStr);
                    switch (toColumnTypeTag) {
                        case ColumnType.SYMBOL:
                            asm.invokeInterface(wPutSym, 2);
                            break;
                        case ColumnType.TIMESTAMP:
                            asm.invokeInterface(wPutTimestampStr, 2);
                            break;
                        case ColumnType.GEOBYTE:
                        case ColumnType.GEOSHORT:
                        case ColumnType.GEOINT:
                        case ColumnType.GEOLONG:
                            asm.invokeInterface(wPutGeoStr, 2);
                            break;
                        default:
                            asm.invokeInterface(wPutStr, 2);
                            break;
                    }
                    break;
                case ColumnType.BINARY:
                    asm.invokeInterface(rGetBin);
                    asm.invokeInterface(wPutBin, 2);
                    break;
                case ColumnType.LONG256:
                    asm.invokeInterface(rGetLong256);
                    asm.invokeInterface(wPutLong256, 2);
                    break;
                case ColumnType.GEOBYTE:
                    asm.invokeInterface(rGetGeoByte, 1);
                    if (fromColumnType != toColumnType && (fromColumnType != ColumnType.NULL && fromColumnType != ColumnType.GEOBYTE)) {
                        // truncate within the same storage type
                        asm.i2l();
                        asm.iconst(fromColumnType);
                        asm.iconst(toColumnType);
                        asm.invokeStatic(truncateGeoHashTypes);
                        asm.l2i();
                        asm.i2b();
                    }
                    asm.invokeInterface(wPutByte, 2);
                    break;
                case ColumnType.GEOSHORT:
                    asm.invokeInterface(rGetGeoShort, 1);
                    if (ColumnType.tagOf(toColumnType) == ColumnType.GEOBYTE) {
                        asm.i2l();
                        asm.iconst(fromColumnType);
                        asm.iconst(toColumnType);
                        asm.invokeStatic(truncateGeoHashTypes);
                        asm.l2i();
                        asm.i2b();
                        asm.invokeInterface(wPutByte, 2);
                    } else if (fromColumnType != toColumnType && fromColumnType != ColumnType.NULL && fromColumnType != ColumnType.GEOSHORT) {
                        asm.i2l();
                        asm.iconst(fromColumnType);
                        asm.iconst(toColumnType);
                        asm.invokeStatic(truncateGeoHashTypes);
                        asm.l2i();
                        asm.i2s();
                        asm.invokeInterface(wPutShort, 2);
                    } else {
                        asm.invokeInterface(wPutShort, 2);
                    }
                    break;
                case ColumnType.GEOINT:
                    asm.invokeInterface(rGetGeoInt, 1);
                    switch (ColumnType.tagOf(toColumnType)) {
                        case ColumnType.GEOBYTE:
                            asm.i2l();
                            asm.iconst(fromColumnType);
                            asm.iconst(toColumnType);
                            asm.invokeStatic(truncateGeoHashTypes);
                            asm.l2i();
                            asm.i2b();
                            asm.invokeInterface(wPutByte, 2);
                            break;
                        case ColumnType.GEOSHORT:
                            asm.i2l();
                            asm.iconst(fromColumnType);
                            asm.iconst(toColumnType);
                            asm.invokeStatic(truncateGeoHashTypes);
                            asm.l2i();
                            asm.i2s();
                            asm.invokeInterface(wPutShort, 2);
                            break;
                        default:
                            if (fromColumnType != toColumnType && fromColumnType != ColumnType.NULL && fromColumnType != ColumnType.GEOINT) {
                                asm.i2l();
                                asm.iconst(fromColumnType);
                                asm.iconst(toColumnType);
                                asm.invokeStatic(truncateGeoHashTypes);
                                asm.l2i();
                            }
                            asm.invokeInterface(wPutInt, 2);
                            break;
                    }
                    break;
                case ColumnType.GEOLONG:
                    asm.invokeInterface(rGetGeoLong, 1);
                    switch (ColumnType.tagOf(toColumnType)) {
                        case ColumnType.GEOBYTE:
                            asm.iconst(fromColumnType);
                            asm.iconst(toColumnType);
                            asm.invokeStatic(truncateGeoHashTypes);
                            asm.l2i();
                            asm.i2b();
                            asm.invokeInterface(wPutByte, 2);
                            break;
                        case ColumnType.GEOSHORT:
                            asm.iconst(fromColumnType);
                            asm.iconst(toColumnType);
                            asm.invokeStatic(truncateGeoHashTypes);
                            asm.l2i();
                            asm.i2s();
                            asm.invokeInterface(wPutShort, 2);
                            break;
                        case ColumnType.GEOINT:
                            asm.iconst(fromColumnType);
                            asm.iconst(toColumnType);
                            asm.invokeStatic(truncateGeoHashTypes);
                            asm.l2i();
                            asm.invokeInterface(wPutInt, 2);
                            break;
                        default:
                            if (fromColumnType != toColumnType && fromColumnType != ColumnType.NULL && fromColumnType != ColumnType.GEOLONG) {
                                asm.iconst(fromColumnType);
                                asm.iconst(toColumnType);
                                asm.invokeStatic(truncateGeoHashTypes);
                            }
                            asm.invokeInterface(wPutLong, 3);
                            break;
                    }
                    break;
                default:
                    break;
            }
        }

        asm.return_();
        asm.endMethodCode();

        // exceptions
        asm.putShort(0);

        // we have to add stack map table as branch target
        // jvm requires it

        // attributes: 0 (void, no stack verification)
        asm.putShort(0);

        asm.endMethod();

        // class attribute count
        asm.putShort(0);

        return asm.newInstance();
    }

    public static boolean builtInFunctionCast(int toType, int fromType) {
        // This method returns true when a cast is not needed from type to type
        // because of the way typed functions are implemented.
        // For example IntFunction has getDouble() method implemented and does not need
        // additional wrap function to CAST to double.
        // This is usually case for widening conversions.
        return (fromType >= ColumnType.BYTE
                && toType >= ColumnType.BYTE
                && toType <= ColumnType.DOUBLE
                && fromType < toType)
                || fromType == ColumnType.NULL
                // char can be short and short can be char for symmetry
                || (fromType == ColumnType.CHAR && toType == ColumnType.SHORT)
                || (fromType == ColumnType.TIMESTAMP && toType == ColumnType.LONG);
    }

    public static void configureLexer(GenericLexer lexer) {
        for (int i = 0, k = sqlControlSymbols.size(); i < k; i++) {
            lexer.defineSymbol(sqlControlSymbols.getQuick(i));
        }
        for (int i = 0, k = OperatorExpression.operators.size(); i < k; i++) {
            OperatorExpression op = OperatorExpression.operators.getQuick(i);
            if (op.symbol) {
                lexer.defineSymbol(op.token);
            }
        }
    }

    public static boolean isAssignableFrom(int to, int from) {
        final int toTag = ColumnType.tagOf(to);
        final int fromTag = ColumnType.tagOf(from);
        return (toTag == fromTag && (ColumnType.getGeoHashBits(to) <= ColumnType.getGeoHashBits(from)
                || ColumnType.getGeoHashBits(from) == 0) /* to account for typed NULL assignment */)
                // widening conversions,
                || builtInFunctionCast(to, from)
                //narrowing conversions
                || (fromTag == ColumnType.DOUBLE && (toTag == ColumnType.FLOAT || (toTag >= ColumnType.BYTE && toTag <= ColumnType.LONG)))
                || (fromTag == ColumnType.FLOAT && toTag >= ColumnType.BYTE && toTag <= ColumnType.LONG)
                || (fromTag == ColumnType.LONG && toTag >= ColumnType.BYTE && toTag <= ColumnType.INT)
                || (fromTag == ColumnType.INT && toTag >= ColumnType.BYTE && toTag <= ColumnType.SHORT)
                || (fromTag == ColumnType.SHORT && toTag == ColumnType.BYTE)
                //end of narrowing conversions
                || (fromTag == ColumnType.STRING && toTag == ColumnType.GEOBYTE)
                || (fromTag == ColumnType.CHAR && toTag == ColumnType.GEOBYTE && ColumnType.getGeoHashBits(to) < 6)
                || (fromTag == ColumnType.STRING && toTag == ColumnType.GEOSHORT)
                || (fromTag == ColumnType.STRING && toTag == ColumnType.GEOINT)
                || (fromTag == ColumnType.STRING && toTag == ColumnType.GEOLONG)
                || (fromTag == ColumnType.GEOLONG && toTag == ColumnType.GEOINT)
                || (fromTag == ColumnType.GEOLONG && toTag == ColumnType.GEOSHORT)
                || (fromTag == ColumnType.GEOLONG && toTag == ColumnType.GEOBYTE)
                || (fromTag == ColumnType.GEOINT && toTag == ColumnType.GEOSHORT)
                || (fromTag == ColumnType.GEOINT && toTag == ColumnType.GEOBYTE)
                || (fromTag == ColumnType.GEOSHORT && toTag == ColumnType.GEOBYTE)
                || (fromTag == ColumnType.STRING && toTag == ColumnType.SYMBOL)
                || (fromTag == ColumnType.SYMBOL && toTag == ColumnType.STRING)
                || (fromTag == ColumnType.CHAR && toTag == ColumnType.SYMBOL)
                || (fromTag == ColumnType.CHAR && toTag == ColumnType.STRING)
                || (fromTag == ColumnType.STRING && toTag == ColumnType.TIMESTAMP)
                || (fromTag == ColumnType.SYMBOL && toTag == ColumnType.TIMESTAMP);
    }

    @Override
    public void close() {
        backupAgent.close();
        codeGenerator.close();
        vacuumColumnVersions.close();
        Misc.free(path);
        Misc.free(renamePath);
        Misc.free(textLoader);
    }

    @NotNull
    public CompiledQuery compile(@NotNull CharSequence query, @NotNull SqlExecutionContext executionContext) throws SqlException {
        clear();
        // these are quick executions that do not require building of a model
        lexer.of(query);
        isSingleQueryMode = true;

        compileInner(executionContext);
        compiledQuery.withContext(executionContext);
        return compiledQuery;
    }

    /*
     * Allows processing of batches of sql statements (sql scripts) separated by ';' .
     * Each query is processed in sequence and processing stops on first error and whole batch gets discarded .
     * Noteworthy difference between this and 'normal' query is that all empty queries get ignored, e.g.
     * <br>
     * select 1;<br>
     * ; ;/* comment \*\/;--comment\n; - these get ignored <br>
     * update a set b=c  ; <br>
     * <p>
     * Useful PG doc link :
     *
     * @param query            - block of queries to process
     * @param batchCallback    - callback to perform actions prior to or after batch part compilation, e.g. clear caches or execute command
     * @see <a href="https://www.postgresql.org/docs/current/protocol-flow.html#id-1.10.5.7.4">PostgreSQL documentation</a>
     */
    public void compileBatch(
            @NotNull CharSequence query,
            @NotNull SqlExecutionContext executionContext,
            BatchCallback batchCallback
    ) throws SqlException, PeerIsSlowToReadException, PeerDisconnectedException {

        LOG.info().$("batch [text=").$(query).I$();

        clear();
        lexer.of(query);
        isSingleQueryMode = false;

        if (batchCallback == null) {
            batchCallback = EMPTY_CALLBACK;
        }

        int position;

        while (lexer.hasNext()) {
            //skip over empty statements that'd cause error in parser
            position = getNextValidTokenPosition();
            if (position == -1) {
                return;
            }

            batchCallback.preCompile(this);
            clear();//we don't use normal compile here because we can't reset existing lexer
            CompiledQuery current = compileInner(executionContext);
            //We've to move lexer because some query handlers don't consume all tokens (e.g. SET )
            //some code in postCompile might need full text of current query
            CharSequence currentQuery = query.subSequence(position, goToQueryEnd());
            batchCallback.postCompile(this, current, currentQuery);
        }
    }

    public void filterPartitions(
            Function function,
            TableReader reader,
            AlterOperationBuilder changePartitionStatement
    ) {
        // Iterate partitions in descending order so if folders are missing on disk
        // removePartition does not fail to determine next minTimestamp
        // Last partition cannot be dropped, exclude it from the list
        // TODO: allow to drop last partition
        for (int i = reader.getPartitionCount() - 2; i > -1; i--) {
            long partitionTimestamp = reader.getPartitionTimestampByIndex(i);
            partitionFunctionRec.setTimestamp(partitionTimestamp);
            if (function.getBool(partitionFunctionRec)) {
                changePartitionStatement.ofPartition(partitionTimestamp);
            }
        }
    }

    public CairoEngine getEngine() {
        return engine;
    }

    public FunctionFactoryCache getFunctionFactoryCache() {
        return functionParser.getFunctionFactoryCache();
    }

    private static void addCheckDoubleBoundsCall(BytecodeAssembler asm, int checkDoubleBounds, int min, int max, int fromColumnType, int toColumnType, int toColumnIndex) {
        asm.dup2();

        invokeCheckMethod(asm, checkDoubleBounds, min, max, fromColumnType, toColumnType, toColumnIndex);
    }

    private static void addCheckFloatBoundsCall(BytecodeAssembler asm, int checkDoubleBounds, int min, int max, int fromColumnType, int toColumnType, int toColumnIndex) {
        asm.dup();
        asm.f2d();

        invokeCheckMethod(asm, checkDoubleBounds, min, max, fromColumnType, toColumnType, toColumnIndex);
    }

    private static void addCheckLongBoundsCall(BytecodeAssembler asm, int checkLongBounds, int min, int max, int fromColumnType, int toColumnType, int toColumnIndex) {
        asm.dup2();

        invokeCheckMethod(asm, checkLongBounds, min, max, fromColumnType, toColumnType, toColumnIndex);
    }

    private static void addCheckIntBoundsCall(BytecodeAssembler asm, int checkLongBounds, int min, int max, int fromColumnType, int toColumnType, int toColumnIndex) {
        asm.dup();
        asm.i2l();

        invokeCheckMethod(asm, checkLongBounds, min, max, fromColumnType, toColumnType, toColumnIndex);
    }

    private static void invokeCheckMethod(BytecodeAssembler asm, int checkBounds, int min, int max, int fromColumnType, int toColumnType, int toColumnIndex) {
        asm.ldc2_w(min);
        asm.ldc2_w(max);
        asm.iconst(fromColumnType);
        asm.iconst(toColumnType);
        asm.iconst(toColumnIndex);
        asm.invokeStatic(checkBounds);
    }

    private static boolean isCompatibleCase(int from, int to) {
        return castGroups.getQuick(ColumnType.tagOf(from)) == castGroups.getQuick(ColumnType.tagOf(to));
    }

    private static void expectKeyword(GenericLexer lexer, CharSequence keyword) throws SqlException {
        CharSequence tok = SqlUtil.fetchNext(lexer);

        if (tok == null) {
            throw SqlException.position(lexer.getPosition()).put('\'').put(keyword).put("' expected");
        }

        if (!Chars.equalsLowerCaseAscii(tok, keyword)) {
            throw SqlException.position(lexer.lastTokenPosition()).put('\'').put(keyword).put("' expected");
        }
    }

    private static CharSequence expectToken(GenericLexer lexer, CharSequence expected) throws SqlException {
        CharSequence tok = SqlUtil.fetchNext(lexer);

        if (tok == null) {
            throw SqlException.position(lexer.getPosition()).put(expected).put(" expected");
        }

        return tok;
    }

    private static CharSequence maybeExpectToken(GenericLexer lexer, CharSequence expected, boolean expect) throws SqlException {
        CharSequence tok = SqlUtil.fetchNext(lexer);

        if (expect && tok == null) {
            throw SqlException.position(lexer.getPosition()).put(expected).put(" expected");
        }

        return tok;
    }

    private CompiledQuery alterSystemLockWriter(SqlExecutionContext executionContext) throws SqlException {
        final int tableNamePosition = lexer.getPosition();
        CharSequence tok = GenericLexer.unquote(expectToken(lexer, "table name"));
        tableExistsOrFail(tableNamePosition, tok, executionContext);
        try {
            CharSequence lockedReason = engine.lockWriter(tok, "alterSystem");
            if (lockedReason != WriterPool.OWNERSHIP_REASON_NONE) {
                throw SqlException.$(tableNamePosition, "could not lock, busy [table=`").put(tok).put(", lockedReason=").put(lockedReason).put("`]");
            }
            return compiledQuery.ofLock();
        } catch (CairoException e) {
            throw SqlException.position(tableNamePosition)
                    .put(e.getFlyweightMessage())
                    .put("[errno=").put(e.getErrno()).put(']');
        }
    }

    private CompiledQuery alterSystemUnlockWriter(SqlExecutionContext executionContext) throws SqlException {
        final int tableNamePosition = lexer.getPosition();
        CharSequence tok = GenericLexer.unquote(expectToken(lexer, "table name"));
        tableExistsOrFail(tableNamePosition, tok, executionContext);
        try {
            engine.unlockWriter(tok);
            return compiledQuery.ofUnlock();
        } catch (CairoException e) {
            throw SqlException.position(tableNamePosition)
                    .put(e.getFlyweightMessage())
                    .put("[errno=").put(e.getErrno()).put(']');
        }
    }

    private CompiledQuery alterTable(SqlExecutionContext executionContext) throws SqlException {
        CharSequence tok;
        tok = expectToken(lexer, "'table' or 'system'");

        if (SqlKeywords.isTableKeyword(tok)) {
            final int tableNamePosition = lexer.getPosition();
            tok = GenericLexer.unquote(expectToken(lexer, "table name"));
            tableExistsOrFail(tableNamePosition, tok, executionContext);

            CharSequence name = GenericLexer.immutableOf(tok);
            try (TableReader reader = engine.getReaderForStatement(executionContext, name, "alter table")) {
                String tableName = reader.getTableName();
                TableReaderMetadata tableMetadata = reader.getMetadata();
                tok = expectToken(lexer, "'add', 'alter' or 'drop'");

                if (SqlKeywords.isAddKeyword(tok)) {
                    return alterTableAddColumn(tableNamePosition, tableName, tableMetadata);
                } else if (SqlKeywords.isDropKeyword(tok)) {
                    tok = expectToken(lexer, "'column' or 'partition'");
                    if (SqlKeywords.isColumnKeyword(tok)) {
                        return alterTableDropColumn(tableNamePosition, tableName, tableMetadata);
                    } else if (SqlKeywords.isPartitionKeyword(tok)) {
                        return alterTableDropOrAttachPartition(reader, PartitionAction.DROP, executionContext);
                    } else {
                        throw SqlException.$(lexer.lastTokenPosition(), "'column' or 'partition' expected");
                    }
                } else if (SqlKeywords.isAttachKeyword(tok)) {
                    tok = expectToken(lexer, "'partition'");
                    if (SqlKeywords.isPartitionKeyword(tok)) {
                        return alterTableDropOrAttachPartition(reader, PartitionAction.ATTACH, executionContext);
                    } else {
                        throw SqlException.$(lexer.lastTokenPosition(), "'partition' expected");
                    }
                } else if (SqlKeywords.isRenameKeyword(tok)) {
                    tok = expectToken(lexer, "'column'");
                    if (SqlKeywords.isColumnKeyword(tok)) {
                        return alterTableRenameColumn(tableNamePosition, tableName, tableMetadata);
                    } else {
                        throw SqlException.$(lexer.lastTokenPosition(), "'column' expected");
                    }
                } else if (SqlKeywords.isAlterKeyword(tok)) {
                    tok = expectToken(lexer, "'column'");
                    if (SqlKeywords.isColumnKeyword(tok)) {
                        final int columnNameNamePosition = lexer.getPosition();
                        tok = expectToken(lexer, "column name");
                        final CharSequence columnName = GenericLexer.immutableOf(tok);
                        tok = expectToken(lexer, "'add index' or 'cache' or 'nocache'");
                        if (SqlKeywords.isAddKeyword(tok)) {
                            expectKeyword(lexer, "index");
                            tok = SqlUtil.fetchNext(lexer);
                            int indexValueCapacity = -1;

                            if (tok != null && (!isSemicolon(tok))) {
                                if (!SqlKeywords.isCapacityKeyword(tok)) {
                                    throw SqlException.$(lexer.lastTokenPosition(), "'capacity' expected");
                                } else {
                                    tok = expectToken(lexer, "capacity value");
                                    try {
                                        indexValueCapacity = Numbers.parseInt(tok);
                                        if (indexValueCapacity <= 0) {
                                            throw SqlException.$(lexer.lastTokenPosition(), "positive integer literal expected as index capacity");
                                        }
                                    } catch (NumericException e) {
                                        throw SqlException.$(lexer.lastTokenPosition(), "positive integer literal expected as index capacity");
                                    }
                                }
                            }

                            return alterTableColumnAddIndex(tableNamePosition, tableName, columnNameNamePosition, columnName, tableMetadata, indexValueCapacity);
                        } else {
                            if (SqlKeywords.isCacheKeyword(tok)) {
                                return alterTableColumnCacheFlag(tableNamePosition, tableName, columnName, reader, true);
                            } else if (SqlKeywords.isNoCacheKeyword(tok)) {
                                return alterTableColumnCacheFlag(tableNamePosition, tableName, columnName, reader, false);
                            } else {
                                throw SqlException.$(lexer.lastTokenPosition(), "'cache' or 'nocache' expected");
                            }
                        }
                    } else {
                        throw SqlException.$(lexer.lastTokenPosition(), "'column' or 'partition' expected");
                    }

                } else if (SqlKeywords.isSetKeyword(tok)) {
                    tok = expectToken(lexer, "'param'");
                    if (SqlKeywords.isParamKeyword(tok)) {
                        final int paramNameNamePosition = lexer.getPosition();
                        tok = expectToken(lexer, "param name");
                        final CharSequence paramName = GenericLexer.immutableOf(tok);
                        tok = expectToken(lexer, "'='");
                        if (tok.length() == 1 && tok.charAt(0) == '=') {
                            CharSequence value = GenericLexer.immutableOf(SqlUtil.fetchNext(lexer));
                            return alterTableSetParam(paramName, value, paramNameNamePosition, tableName, tableMetadata.getId());
                        } else {
                            throw SqlException.$(lexer.lastTokenPosition(), "'=' expected");
                        }
                    } else {
                        throw SqlException.$(lexer.lastTokenPosition(), "'param' expected");
                    }
                } else {
                    throw SqlException.$(lexer.lastTokenPosition(), "'add', 'drop', 'attach', 'set' or 'rename' expected");
                }
            } catch (CairoException e) {
                LOG.info().$("could not alter table [table=").$(name).$(", ex=").$((Throwable) e).$();
                throw SqlException.$(lexer.lastTokenPosition(), "table '").put(name).put("' could not be altered: ").put(e);
            }
        } else if (SqlKeywords.isSystemKeyword(tok)) {
            tok = expectToken(lexer, "'lock' or 'unlock'");

            if (SqlKeywords.isLockKeyword(tok)) {
                tok = expectToken(lexer, "'writer'");

                if (SqlKeywords.isWriterKeyword(tok)) {
                    return alterSystemLockWriter(executionContext);
                } else {
                    throw SqlException.$(lexer.lastTokenPosition(), "'writer' expected");
                }
            } else if (SqlKeywords.isUnlockKeyword(tok)) {
                tok = expectToken(lexer, "'writer'");

                if (SqlKeywords.isWriterKeyword(tok)) {
                    return alterSystemUnlockWriter(executionContext);
                } else {
                    throw SqlException.$(lexer.lastTokenPosition(), "'writer' expected");
                }
            } else {
                throw SqlException.$(lexer.lastTokenPosition(), "'lock' or 'unlock' expected");
            }
        } else {
            throw SqlException.$(lexer.lastTokenPosition(), "'table' or 'system' expected");
        }
    }

    private CompiledQuery alterTableAddColumn(int tableNamePosition, String tableName, TableReaderMetadata tableMetadata) throws SqlException {
        // add columns to table
        CharSequence tok = SqlUtil.fetchNext(lexer);
        //ignoring `column`
        if (tok != null && !SqlKeywords.isColumnKeyword(tok)) {
            lexer.unparseLast();
        }

        AlterOperationBuilder addColumn = alterOperationBuilder.ofAddColumn(
                tableNamePosition,
                tableName,
                tableMetadata.getId());

        int semicolonPos = -1;
        do {
            tok = maybeExpectToken(lexer, "'column' or column name", semicolonPos < 0);
            if (semicolonPos >= 0) {
                if (tok != null) {
                    throw SqlException.$(lexer.lastTokenPosition(), "',' expected");
                }
                break;
            }

            int index = tableMetadata.getColumnIndexQuiet(tok);
            if (index != -1) {
                throw SqlException.$(lexer.lastTokenPosition(), "column '").put(tok).put("' already exists");
            }

            CharSequence columnName = GenericLexer.immutableOf(GenericLexer.unquote(tok));

            if (!TableUtils.isValidColumnName(columnName)) {
                throw SqlException.$(lexer.lastTokenPosition(), " new column name contains invalid characters");
            }

            tok = expectToken(lexer, "column type");

            int type = ColumnType.tagOf(tok);
            if (type == -1) {
                throw SqlException.$(lexer.lastTokenPosition(), "invalid type");
            }

            if (type == ColumnType.GEOHASH) {
                tok = SqlUtil.fetchNext(lexer);
                if (tok == null || tok.charAt(0) != '(') {
                    throw SqlException.position(lexer.getPosition()).put("missing GEOHASH precision");
                }

                tok = SqlUtil.fetchNext(lexer);
                if (tok != null && tok.charAt(0) != ')') {
                    int geosizeBits = GeoHashUtil.parseGeoHashBits(lexer.lastTokenPosition(), 0, tok);
                    tok = SqlUtil.fetchNext(lexer);
                    if (tok == null || tok.charAt(0) != ')') {
                        if (tok != null) {
                            throw SqlException.position(lexer.lastTokenPosition())
                                    .put("invalid GEOHASH type literal, expected ')'")
                                    .put(" found='").put(tok.charAt(0)).put("'");
                        }
                        throw SqlException.position(lexer.getPosition())
                                .put("invalid GEOHASH type literal, expected ')'");
                    }
                    type = ColumnType.getGeoHashTypeWithBits(geosizeBits);
                } else {
                    throw SqlException.position(lexer.lastTokenPosition())
                            .put("missing GEOHASH precision");
                }
            }

            tok = SqlUtil.fetchNext(lexer);
            final int indexValueBlockCapacity;
            final boolean cache;
            int symbolCapacity;
            final boolean indexed;

            if (ColumnType.isSymbol(type) && tok != null &&
                    !Chars.equals(tok, ',') && !Chars.equals(tok, ';')) {

                if (isCapacityKeyword(tok)) {
                    tok = expectToken(lexer, "symbol capacity");

                    final boolean negative;
                    final int errorPos = lexer.lastTokenPosition();
                    if (Chars.equals(tok, '-')) {
                        negative = true;
                        tok = expectToken(lexer, "symbol capacity");
                    } else {
                        negative = false;
                    }

                    try {
                        symbolCapacity = Numbers.parseInt(tok);
                    } catch (NumericException e) {
                        throw SqlException.$(lexer.lastTokenPosition(), "numeric capacity expected");
                    }

                    if (negative) {
                        symbolCapacity = -symbolCapacity;
                    }

                    TableUtils.validateSymbolCapacity(errorPos, symbolCapacity);

                    tok = SqlUtil.fetchNext(lexer);
                } else {
                    symbolCapacity = configuration.getDefaultSymbolCapacity();
                }


                if (Chars.equalsLowerCaseAsciiNc(tok, "cache")) {
                    cache = true;
                    tok = SqlUtil.fetchNext(lexer);
                } else if (Chars.equalsLowerCaseAsciiNc(tok, "nocache")) {
                    cache = false;
                    tok = SqlUtil.fetchNext(lexer);
                } else {
                    cache = configuration.getDefaultSymbolCacheFlag();
                }

                TableUtils.validateSymbolCapacityCached(cache, symbolCapacity, lexer.lastTokenPosition());

                indexed = Chars.equalsLowerCaseAsciiNc(tok, "index");
                if (indexed) {
                    tok = SqlUtil.fetchNext(lexer);
                }

                if (Chars.equalsLowerCaseAsciiNc(tok, "capacity")) {
                    tok = expectToken(lexer, "symbol index capacity");

                    try {
                        indexValueBlockCapacity = Numbers.parseInt(tok);
                    } catch (NumericException e) {
                        throw SqlException.$(lexer.lastTokenPosition(), "numeric capacity expected");
                    }
                    tok = SqlUtil.fetchNext(lexer);
                } else {
                    indexValueBlockCapacity = configuration.getIndexValueBlockSize();
                }
            } else { //set defaults

                //ignoring `NULL` and `NOT NULL`
                if (tok != null && SqlKeywords.isNotKeyword(tok)) {
                    tok = SqlUtil.fetchNext(lexer);
                }

                if (tok != null && SqlKeywords.isNullKeyword(tok)) {
                    tok = SqlUtil.fetchNext(lexer);
                }

                cache = configuration.getDefaultSymbolCacheFlag();
                indexValueBlockCapacity = configuration.getIndexValueBlockSize();
                symbolCapacity = configuration.getDefaultSymbolCapacity();
                indexed = false;
            }

            addColumn.ofAddColumn(
                    columnName,
                    type,
                    Numbers.ceilPow2(symbolCapacity),
                    cache,
                    indexed,
                    Numbers.ceilPow2(indexValueBlockCapacity)
            );

            if (tok == null || (!isSingleQueryMode && isSemicolon(tok))) {
                break;
            }

            semicolonPos = Chars.equals(tok, ';') ? lexer.lastTokenPosition() : -1;
            if (semicolonPos < 0 && !Chars.equals(tok, ',')) {
                throw SqlException.$(lexer.lastTokenPosition(), "',' expected");
            }

        } while (true);
        return compiledQuery.ofAlter(alterOperationBuilder.build());
    }

    private CompiledQuery alterTableColumnAddIndex(
            int tableNamePosition,
            String tableName,
            int columnNamePosition,
            CharSequence columnName,
            TableReaderMetadata metadata,
            int indexValueBlockSize

    ) throws SqlException {

        if (metadata.getColumnIndexQuiet(columnName) == -1) {
            throw SqlException.invalidColumn(columnNamePosition, columnName);
        }
        if (indexValueBlockSize == -1) {
            indexValueBlockSize = configuration.getIndexValueBlockSize();
        }
        return compiledQuery.ofAlter(
                alterOperationBuilder
                        .ofAddIndex(tableNamePosition, tableName, metadata.getId(), columnName, Numbers.ceilPow2(indexValueBlockSize))
                        .build()
        );
    }

    private CompiledQuery alterTableColumnCacheFlag(
            int tableNamePosition,
            String tableName,
            CharSequence columnName,
            TableReader reader,
            boolean cache
    ) throws SqlException {
        TableReaderMetadata metadata = reader.getMetadata();
        int columnIndex = metadata.getColumnIndexQuiet(columnName);
        if (columnIndex == -1) {
            throw SqlException.invalidColumn(lexer.lastTokenPosition(), columnName);
        }

        if (!ColumnType.isSymbol(metadata.getColumnType(columnIndex))) {
            throw SqlException.$(lexer.lastTokenPosition(), "Invalid column type - Column should be of type symbol");
        }

        return cache ? compiledQuery.ofAlter(
                alterOperationBuilder.ofCacheSymbol(tableNamePosition, tableName, metadata.getId(), columnName).build()
        )
                : compiledQuery.ofAlter(
                alterOperationBuilder.ofRemoveCacheSymbol(tableNamePosition, tableName, metadata.getId(), columnName).build()
        );
    }

    private CompiledQuery alterTableDropColumn(int tableNamePosition, String tableName, TableReaderMetadata metadata) throws SqlException {
        AlterOperationBuilder dropColumnStatement = alterOperationBuilder.ofDropColumn(tableNamePosition, tableName, metadata.getId());
        int semicolonPos = -1;
        do {
            CharSequence tok = GenericLexer.unquote(maybeExpectToken(lexer, "column name", semicolonPos < 0));
            if (semicolonPos >= 0) {
                if (tok != null) {
                    throw SqlException.$(lexer.lastTokenPosition(), "',' expected");
                }
                break;
            }

            if (metadata.getColumnIndexQuiet(tok) == -1) {
                throw SqlException.invalidColumn(lexer.lastTokenPosition(), tok);
            }

            CharSequence columnName = tok;
            dropColumnStatement.ofDropColumn(columnName);
            tok = SqlUtil.fetchNext(lexer);

            if (tok == null || (!isSingleQueryMode && isSemicolon(tok))) {
                break;
            }

            semicolonPos = Chars.equals(tok, ';') ? lexer.lastTokenPosition() : -1;
            if (semicolonPos < 0 && !Chars.equals(tok, ',')) {
                throw SqlException.$(lexer.lastTokenPosition(), "',' expected");
            }
        } while (true);

        return compiledQuery.ofAlter(alterOperationBuilder.build());
    }

    private CompiledQuery alterTableDropOrAttachPartition(TableReader reader, int action, SqlExecutionContext executionContext)
            throws SqlException {
        final int pos = lexer.lastTokenPosition();
        TableReaderMetadata readerMetadata = reader.getMetadata();
        if (readerMetadata.getPartitionBy() == PartitionBy.NONE) {
            throw SqlException.$(pos, "table is not partitioned");
        }

        String tableName = reader.getTableName();
        final CharSequence tok = expectToken(lexer, "'list' or 'where'");
        if (SqlKeywords.isListKeyword(tok)) {
            return alterTableDropOrAttachPartitionByList(reader, pos, action);
        } else if (SqlKeywords.isWhereKeyword(tok)) {
            if (action != PartitionAction.DROP) {
                throw SqlException.$(pos, "WHERE clause can only be used with DROP PARTITION command");
            }
            AlterOperationBuilder alterPartitionStatement = alterOperationBuilder.ofDropPartition(pos, tableName, reader.getMetadata().getId());
            ExpressionNode expr = parser.expr(lexer, (QueryModel) null);
            String designatedTimestampColumnName = null;
            int tsIndex = readerMetadata.getTimestampIndex();
            if (tsIndex >= 0) {
                designatedTimestampColumnName = readerMetadata.getColumnName(tsIndex);
            }
            if (designatedTimestampColumnName != null) {
                GenericRecordMetadata metadata = new GenericRecordMetadata();
                metadata.add(new TableColumnMetadata(designatedTimestampColumnName, 0, ColumnType.TIMESTAMP, null));
                Function function = functionParser.parseFunction(expr, metadata, executionContext);
                if (function != null && ColumnType.isBoolean(function.getType())) {
                    function.init(null, executionContext);
                    filterPartitions(function, reader, alterPartitionStatement);
                    return compiledQuery.ofAlter(alterOperationBuilder.build());
                } else {
                    throw SqlException.$(lexer.lastTokenPosition(), "boolean expression expected");
                }
            } else {
                throw SqlException.$(lexer.lastTokenPosition(), "this table does not have a designated timestamp column");
            }
        } else {
            throw SqlException.$(lexer.lastTokenPosition(), "'list' or 'where' expected");
        }
    }

    private CompiledQuery alterTableDropOrAttachPartitionByList(TableReader reader, int pos, int action) throws SqlException {
        String tableName = reader.getTableName();
        AlterOperationBuilder partitions;
        if (action == PartitionAction.DROP) {
            partitions = alterOperationBuilder.ofDropPartition(pos, tableName, reader.getMetadata().getId());
        } else {
            partitions = alterOperationBuilder.ofAttachPartition(pos, tableName, reader.getMetadata().getId());
        }
        assert action == PartitionAction.DROP || action == PartitionAction.ATTACH;
        int semicolonPos = -1;
        do {
            CharSequence tok = maybeExpectToken(lexer, "partition name", semicolonPos < 0);
            if (semicolonPos >= 0) {
                if (tok != null) {
                    throw SqlException.$(lexer.lastTokenPosition(), "',' expected");
                }
                break;
            }
            if (Chars.equals(tok, ',')) {
                throw SqlException.$(lexer.lastTokenPosition(), "partition name missing");
            }
            final CharSequence unquoted = GenericLexer.unquote(tok);

            final long timestamp;
            try {
                timestamp = PartitionBy.parsePartitionDirName(unquoted, reader.getPartitionedBy());
            } catch (CairoException e) {
                throw SqlException.$(lexer.lastTokenPosition(), e.getFlyweightMessage())
                        .put("[errno=").put(e.getErrno()).put(']');
            }

            partitions.ofPartition(timestamp);
            tok = SqlUtil.fetchNext(lexer);

            if (tok == null || (!isSingleQueryMode && isSemicolon(tok))) {
                break;
            }

            semicolonPos = Chars.equals(tok, ';') ? lexer.lastTokenPosition() : -1;
            if (semicolonPos < 0 && !Chars.equals(tok, ',')) {
                throw SqlException.$(lexer.lastTokenPosition(), "',' expected");
            }
        } while (true);

        return compiledQuery.ofAlter(alterOperationBuilder.build());
    }

    private CompiledQuery alterTableRenameColumn(int tableNamePosition, String tableName, TableReaderMetadata metadata) throws SqlException {
        AlterOperationBuilder renameColumnStatement = alterOperationBuilder.ofRenameColumn(tableNamePosition, tableName, metadata.getId());
        int hadSemicolonPos = -1;

        do {
            CharSequence tok = GenericLexer.unquote(maybeExpectToken(lexer, "current column name", hadSemicolonPos < 0));
            if (hadSemicolonPos >= 0) {
                if (tok != null) {
                    throw SqlException.$(hadSemicolonPos, "',' expected");
                }
                break;
            }
            int columnIndex = metadata.getColumnIndexQuiet(tok);
            if (columnIndex == -1) {
                throw SqlException.invalidColumn(lexer.lastTokenPosition(), tok);
            }
            CharSequence existingName = GenericLexer.immutableOf(tok);

            tok = expectToken(lexer, "'to' expected");
            if (!SqlKeywords.isToKeyword(tok)) {
                throw SqlException.$(lexer.lastTokenPosition(), "'to' expected'");
            }

            tok = GenericLexer.unquote(expectToken(lexer, "new column name"));
            if (Chars.equals(existingName, tok)) {
                throw SqlException.$(lexer.lastTokenPosition(), "new column name is identical to existing name");
            }

            if (metadata.getColumnIndexQuiet(tok) > -1) {
                throw SqlException.$(lexer.lastTokenPosition(), " column already exists");
            }

            if (!TableUtils.isValidColumnName(tok)) {
                throw SqlException.$(lexer.lastTokenPosition(), " new column name contains invalid characters");
            }

            CharSequence newName = GenericLexer.immutableOf(tok);
            renameColumnStatement.ofRenameColumn(existingName, newName);

            tok = SqlUtil.fetchNext(lexer);

            if (tok == null || (!isSingleQueryMode && isSemicolon(tok))) {
                break;
            }

            hadSemicolonPos = Chars.equals(tok, ';') ? lexer.lastTokenPosition() : -1;
            if (hadSemicolonPos < 0 && !Chars.equals(tok, ',')) {
                throw SqlException.$(lexer.lastTokenPosition(), "',' expected");
            }
        } while (true);
        return compiledQuery.ofAlter(alterOperationBuilder.build());
    }

    private CompiledQuery alterTableSetParam(CharSequence paramName, CharSequence value, int paramNameNamePosition, String tableName, int tableId) throws SqlException {
        if (isMaxUncommittedRowsParam(paramName)) {
            int maxUncommittedRows;
            try {
                maxUncommittedRows = Numbers.parseInt(value);
            } catch (NumericException e) {
                throw SqlException.$(paramNameNamePosition, "invalid value [value=").put(value).put(",parameter=").put(paramName).put(']');
            }
            if (maxUncommittedRows < 0) {
                throw SqlException.$(paramNameNamePosition, "maxUncommittedRows must be non negative");
            }
            return compiledQuery.ofAlter(alterOperationBuilder.ofSetParamUncommittedRows(tableName, tableId, maxUncommittedRows).build());
        } else if (isCommitLag(paramName)) {
            long commitLag = SqlUtil.expectMicros(value, paramNameNamePosition);
            if (commitLag < 0) {
                throw SqlException.$(paramNameNamePosition, "commitLag must be non negative");
            }
            return compiledQuery.ofAlter(alterOperationBuilder.ofSetParamCommitLag(tableName, tableId, commitLag).build());
        } else {
            throw SqlException.$(paramNameNamePosition, "unknown parameter '").put(paramName).put('\'');
        }
    }

    private void clear() {
        sqlNodePool.clear();
        characterStore.clear();
        queryColumnPool.clear();
        queryModelPool.clear();
        optimiser.clear();
        parser.clear();
        backupAgent.clear();
        alterOperationBuilder.clear();
        backupAgent.clear();
        functionParser.clear();
    }

    private CompiledQuery compileBegin(SqlExecutionContext executionContext) {
        return compiledQuery.ofBegin();
    }

    private CompiledQuery compileCommit(SqlExecutionContext executionContext) {
        return compiledQuery.ofCommit();
    }

    private ExecutionModel compileExecutionModel(SqlExecutionContext executionContext) throws SqlException {
        ExecutionModel model = parser.parse(lexer, executionContext);
        switch (model.getModelType()) {
            case ExecutionModel.QUERY:
                return optimiser.optimise((QueryModel) model, executionContext);
            case ExecutionModel.INSERT:
                InsertModel insertModel = (InsertModel) model;
                if (insertModel.getQueryModel() != null) {
                    return validateAndOptimiseInsertAsSelect(insertModel, executionContext);
                } else {
                    return lightlyValidateInsertModel(insertModel);
                }
            case ExecutionModel.UPDATE:
                optimiser.optimiseUpdate((QueryModel) model, executionContext);
                return model;
            default:
                return model;
        }
    }

    private CompiledQuery compileInner(@NotNull SqlExecutionContext executionContext) throws SqlException {
        final CharSequence tok = SqlUtil.fetchNext(lexer);

        if (tok == null) {
            throw SqlException.$(0, "empty query");
        }

        // Save execution context in resulting Compiled Query
        // it may be used for Alter Table statement execution
        compiledQuery.withContext(executionContext);
        final KeywordBasedExecutor executor = keywordBasedExecutors.get(tok);
        if (executor == null) {
            return compileUsingModel(executionContext);
        }
        return executor.execute(executionContext);
    }

    private CompiledQuery compileRollback(SqlExecutionContext executionContext) {
        return compiledQuery.ofRollback();
    }

    private CompiledQuery compileSet(SqlExecutionContext executionContext) {
        return compiledQuery.ofSet();
    }

    @NotNull
    private CompiledQuery compileUsingModel(SqlExecutionContext executionContext) throws SqlException {
        // This method will not populate sql cache directly;
        // factories are assumed to be non-reentrant and once
        // factory is out of this method the caller assumes
        // full ownership over it. In that however caller may
        // choose to return factory back to this or any other
        // instance of compiler for safekeeping

        // lexer would have parsed first token to determine direction of execution flow
        lexer.unparseLast();
        codeGenerator.clear();

        ExecutionModel executionModel = compileExecutionModel(executionContext);
        switch (executionModel.getModelType()) {
            case ExecutionModel.QUERY:
                LOG.info().$("plan [q=`").$((QueryModel) executionModel).$("`, fd=").$(executionContext.getRequestFd()).$(']').$();
                return compiledQuery.of(generate((QueryModel) executionModel, executionContext));
            case ExecutionModel.CREATE_TABLE:
                return createTableWithRetries(executionModel, executionContext);
            case ExecutionModel.COPY:
                return executeCopy(executionContext, (CopyModel) executionModel);
            case ExecutionModel.RENAME_TABLE:
                final RenameTableModel rtm = (RenameTableModel) executionModel;
                engine.rename(executionContext.getCairoSecurityContext(), path, GenericLexer.unquote(rtm.getFrom().token), renamePath, GenericLexer.unquote(rtm.getTo().token));
                return compiledQuery.ofRenameTable();
            case ExecutionModel.UPDATE:
                final QueryModel updateQueryModel = (QueryModel) executionModel;
                UpdateOperation updateStatement = generateUpdate(updateQueryModel, executionContext);
                return compiledQuery.ofUpdate(updateStatement);
            default:
                InsertModel insertModel = (InsertModel) executionModel;
                if (insertModel.getQueryModel() != null) {
                    return executeWithRetries(
                            insertAsSelectMethod,
                            executionModel,
                            configuration.getCreateAsSelectRetryCount(),
                            executionContext
                    );
                } else {
                    return insert(executionModel, executionContext);
                }
        }
    }

    private long copyOrdered(TableWriter writer, RecordMetadata metadata, RecordCursor cursor, RecordToRowCopier
            copier, int cursorTimestampIndex) {
        long rowCount;

        if (ColumnType.isSymbolOrString(metadata.getColumnType(cursorTimestampIndex))) {
            rowCount = copyOrderedStrTimestamp(writer, cursor, copier, cursorTimestampIndex);
        } else {
            rowCount = copyOrdered0(writer, cursor, copier, cursorTimestampIndex);
        }
        writer.commit();

        return rowCount;
    }

    private long copyOrdered0(TableWriter writer, RecordCursor cursor, RecordToRowCopier copier,
                              int cursorTimestampIndex) {
        long rowCount = 0;
        final Record record = cursor.getRecord();
        while (cursor.hasNext()) {
            TableWriter.Row row = writer.newRow(record.getTimestamp(cursorTimestampIndex));
            copier.copy(record, row);
            row.append();
            rowCount++;
        }

        return rowCount;
    }

    private long copyOrderedBatched(
            TableWriter writer,
            RecordMetadata metadata,
            RecordCursor cursor,
            RecordToRowCopier copier,
            int cursorTimestampIndex,
            long batchSize,
            long commitLag
    ) {
        long rowCount;
        if (ColumnType.isSymbolOrString(metadata.getColumnType(cursorTimestampIndex))) {
            rowCount = copyOrderedBatchedStrTimestamp(writer, cursor, copier, cursorTimestampIndex, batchSize, commitLag);
        } else {
            rowCount = copyOrderedBatched0(writer, cursor, copier, cursorTimestampIndex, batchSize, commitLag);
        }
        writer.commit();

        return rowCount;
    }

    //returns number of copied rows
    private long copyOrderedBatched0(
            TableWriter writer,
            RecordCursor cursor,
            RecordToRowCopier copier,
            int cursorTimestampIndex,
            long batchSize,
            long commitLag
    ) {
        long deadline = batchSize;
        long rowCount = 0;
        final Record record = cursor.getRecord();
        while (cursor.hasNext()) {
            TableWriter.Row row = writer.newRow(record.getTimestamp(cursorTimestampIndex));
            copier.copy(record, row);
            row.append();
            if (++rowCount > deadline) {
                writer.commitWithLag(commitLag);
                deadline = rowCount + batchSize;
            }
        }

        return rowCount;
    }

    //returns number of copied rows
    private long copyOrderedBatchedStrTimestamp(
            TableWriter writer,
            RecordCursor cursor,
            RecordToRowCopier copier,
            int cursorTimestampIndex,
            long batchSize,
            long commitLag
    ) {
        long deadline = batchSize;
        long rowCount = 0;
        final Record record = cursor.getRecord();
        while (cursor.hasNext()) {
            CharSequence str = record.getStr(cursorTimestampIndex);
            try {
                // It's allowed to insert ISO formatted string to timestamp column
                TableWriter.Row row = writer.newRow(IntervalUtils.parseFloorPartialDate(str));
                copier.copy(record, row);
                row.append();
                if (++rowCount > deadline) {
                    writer.commitWithLag(commitLag);
                    deadline = rowCount + batchSize;
                }
            } catch (NumericException numericException) {
                throw CairoException.instance(0).put("Invalid timestamp: ").put(str);
            }
        }

        return rowCount;
    }

    //returns number of copied rows
    private long copyOrderedStrTimestamp(TableWriter writer, RecordCursor cursor, RecordToRowCopier copier,
                                         int cursorTimestampIndex) {
        long rowCount = 0;
        final Record record = cursor.getRecord();
        while (cursor.hasNext()) {
            final CharSequence str = record.getStr(cursorTimestampIndex);
            try {
                // It's allowed to insert ISO formatted string to timestamp column
                TableWriter.Row row = writer.newRow(IntervalUtils.parseFloorPartialDate(str));
                copier.copy(record, row);
                row.append();
                rowCount++;
            } catch (NumericException numericException) {
                throw CairoException.instance(0).put("Invalid timestamp: ").put(str);
            }
        }

        return rowCount;
    }

    private void copyTable(SqlExecutionContext executionContext, CopyModel model) throws SqlException {
        try {
            int len = configuration.getSqlCopyBufferSize();
            long buf = Unsafe.malloc(len, MemoryTag.NATIVE_DEFAULT);
            try {
                final CharSequence name = GenericLexer.assertNoDots(GenericLexer.unquote(model.getFileName().token), model.getFileName().position);
                path.of(configuration.getInputRoot()).concat(name).$();
                long fd = ff.openRO(path);
                if (fd == -1) {
                    throw SqlException.$(model.getFileName().position, "could not open file [errno=").put(Os.errno()).put(", path=").put(path).put(']');
                }
                try {
                    long fileLen = ff.length(fd);
                    long n = ff.read(fd, buf, len, 0);
                    if (n > 0) {
                        textLoader.setForceHeaders(model.isHeader());
                        textLoader.setSkipRowsWithExtraValues(false);
                        textLoader.parse(buf, buf + n, executionContext.getCairoSecurityContext());
                        textLoader.setState(TextLoader.LOAD_DATA);
                        int read;
                        while (n < fileLen) {
                            read = (int) ff.read(fd, buf, len, n);
                            if (read < 1) {
                                throw SqlException.$(model.getFileName().position, "could not read file [errno=").put(ff.errno()).put(']');
                            }
                            textLoader.parse(buf, buf + read, executionContext.getCairoSecurityContext());
                            n += read;
                        }
                        textLoader.wrapUp();
                    }
                } finally {
                    ff.close(fd);
                }
            } finally {
                textLoader.clear();
                Unsafe.free(buf, len, MemoryTag.NATIVE_DEFAULT);
            }
        } catch (TextException e) {
            // we do not expect JSON exception here
        } finally {
            LOG.info().$("copied").$();
        }
    }

    //sets insertCount to number of copied rows
    private TableWriter copyTableData(CharSequence tableName, RecordCursor cursor, RecordMetadata cursorMetadata) {
        TableWriter writer = new TableWriter(configuration, tableName, messageBus, false, DefaultLifecycleManager.INSTANCE, engine.getMetrics());
        try {
            RecordMetadata writerMetadata = writer.getMetadata();
            entityColumnFilter.of(writerMetadata.getColumnCount());
            RecordToRowCopier recordToRowCopier = assembleRecordToRowCopier(asm, cursorMetadata, writerMetadata, entityColumnFilter);
            this.insertCount = copyTableData(cursor, cursorMetadata, writer, writerMetadata, recordToRowCopier);
            return writer;
        } catch (Throwable e) {
            writer.close();
            throw e;
        }
    }

    /* returns number of copied rows*/
    private long copyTableData(RecordCursor cursor, RecordMetadata metadata, TableWriter writer, RecordMetadata
            writerMetadata, RecordToRowCopier recordToRowCopier) {
        int timestampIndex = writerMetadata.getTimestampIndex();
        if (timestampIndex == -1) {
            return copyUnordered(cursor, writer, recordToRowCopier);
        } else {
            return copyOrdered(writer, metadata, cursor, recordToRowCopier, timestampIndex);
        }
    }

    //returns number of copied rows
    private long copyUnordered(RecordCursor cursor, TableWriter writer, RecordToRowCopier copier) {
        long rowCount = 0;
        final Record record = cursor.getRecord();
        while (cursor.hasNext()) {
            TableWriter.Row row = writer.newRow();
            copier.copy(record, row);
            row.append();
            rowCount++;
        }
        writer.commit();

        return rowCount;
    }

    private CompiledQuery createTable(final ExecutionModel model, SqlExecutionContext executionContext) throws
            SqlException {
        final CreateTableModel createTableModel = (CreateTableModel) model;
        final ExpressionNode name = createTableModel.getName();

        // Fast path for CREATE TABLE IF NOT EXISTS in scenario when the table already exists
        if (createTableModel.isIgnoreIfExists()
                &&
                engine.getStatus(executionContext.getCairoSecurityContext(), path,
                        name.token, 0, name.token.length()) != TableUtils.TABLE_DOES_NOT_EXIST) {
            return compiledQuery.ofCreateTable();
        }

        this.insertCount = -1;

        // Slow path with lock attempt
        CharSequence lockedReason = engine.lock(executionContext.getCairoSecurityContext(), name.token, "createTable");
        if (null == lockedReason) {
            TableWriter writer = null;
            boolean newTable = false;
            try {
                if (engine.getStatus(executionContext.getCairoSecurityContext(), path,
                        name.token, 0, name.token.length()) != TableUtils.TABLE_DOES_NOT_EXIST) {
                    if (createTableModel.isIgnoreIfExists()) {
                        return compiledQuery.ofCreateTable();
                    }
                    throw SqlException.$(name.position, "table already exists");
                }
                try {
                    if (createTableModel.getQueryModel() == null) {
                        engine.createTableUnsafe(executionContext.getCairoSecurityContext(), mem, path, createTableModel);
                        newTable = true;
                    } else {
                        writer = createTableFromCursor(createTableModel, executionContext);
                    }
                } catch (CairoException e) {
                    LOG.error().$("could not create table [error=").$((Throwable) e).$(']').$();
                    throw SqlException.$(name.position, "Could not create table. See log for details.");
                }
            } finally {
                engine.unlock(executionContext.getCairoSecurityContext(), name.token, writer, newTable);
            }
        } else {
            throw SqlException.$(name.position, "cannot acquire table lock [lockedReason=").put(lockedReason).put(']');
        }

        if (createTableModel.getQueryModel() == null) {
            return compiledQuery.ofCreateTable();
        } else {
            return compiledQuery.ofCreateTableAsSelect(insertCount);
        }
    }

<<<<<<< HEAD
    private TableWriter createTableFromCursor(CreateTableModel model, SqlExecutionContext executionContext) throws
            SqlException {
        try (final RecordCursorFactory factory = generate(model.getQueryModel(), executionContext);
             final RecordCursor cursor = factory.getCursor(executionContext)
=======
    private TableWriter createTableFromCursor(CreateTableModel model, SqlExecutionContext executionContext) throws SqlException {
        try (
                final RecordCursorFactory factory = generate(model.getQueryModel(), executionContext);
                final RecordCursor cursor = factory.getCursor(executionContext)
>>>>>>> 856f9e53
        ) {
            typeCast.clear();
            final RecordMetadata metadata = factory.getMetadata();
            validateTableModelAndCreateTypeCast(model, metadata, typeCast);
            engine.createTableUnsafe(
                    executionContext.getCairoSecurityContext(),
                    mem,
                    path,
                    tableStructureAdapter.of(model, metadata, typeCast)
            );

            try {
                return copyTableData(model.getName().token, cursor, metadata);
            } catch (CairoException e) {
                LOG.error().$(e.getFlyweightMessage()).$(" [errno=").$(e.getErrno()).$(']').$();
                if (removeTableDirectory(model)) {
                    throw e;
                }
                throw SqlException.$(0, "Concurrent modification could not be handled. Failed to clean up. See log for more details.");
            }
        }
    }

    /**
     * Creates new table.
     * <p>
     * Table name must not exist. Existence check relies on directory existence followed by attempt to clarify what
     * that directory is. Sometimes it can be just empty directory, which prevents new table from being created.
     * <p>
     * Table name can be utf8 encoded but must not contain '.' (dot). Dot is used to separate table and field name,
     * where table is uses as an alias.
     * <p>
     * Creating table from column definition looks like:
     * <code>
     * create table x (column_name column_type, ...) [timestamp(column_name)] [partition by ...]
     * </code>
     * For non-partitioned table partition by value would be NONE. For any other type of partition timestamp
     * has to be defined as reference to TIMESTAMP (type) column.
     *
     * @param executionModel   created from parsed sql.
     * @param executionContext provides access to bind variables and authorization module
     * @throws SqlException contains text of error and error position in SQL text.
     */
    private CompiledQuery createTableWithRetries(
            ExecutionModel executionModel,
            SqlExecutionContext executionContext
    ) throws SqlException {
        return executeWithRetries(createTableMethod, executionModel, configuration.getCreateAsSelectRetryCount(), executionContext);
    }

    private CompiledQuery dropTable(SqlExecutionContext executionContext) throws SqlException {
        // expected syntax: DROP TABLE [ IF EXISTS ] name [;]
        expectKeyword(lexer, "table");
        CharSequence tok = SqlUtil.fetchNext(lexer);
        if (tok == null) {
            throw SqlException.$(lexer.lastTokenPosition(), "expected [if exists] table-name");
        }
        boolean hasIfExists = false;
        if (SqlKeywords.isIfKeyword(tok)) {
            tok = SqlUtil.fetchNext(lexer);
            if (tok == null || !SqlKeywords.isExistsKeyword(tok)) {
                throw SqlException.$(lexer.lastTokenPosition(), "expected exists");
            }
            hasIfExists = true;
        } else {
            lexer.unparseLast(); // tok has table name
        }
        final int tableNamePosition = lexer.getPosition();
        CharSequence tableName = GenericLexer.unquote(expectToken(lexer, "table name"));
        tok = SqlUtil.fetchNext(lexer);
        if (tok != null && !Chars.equals(tok, ';')) {
            throw SqlException.$(lexer.lastTokenPosition(), "unexpected token [").put(tok).put("]");
        }
        if (TableUtils.TABLE_DOES_NOT_EXIST == engine.getStatus(executionContext.getCairoSecurityContext(), path, tableName)) {
            if (hasIfExists) {
                return compiledQuery.ofDrop();
            }
            throw SqlException
                    .$(tableNamePosition, "table '")
                    .put(tableName)
                    .put("' does not exist");
        }
        engine.remove(executionContext.getCairoSecurityContext(), path, tableName);
        return compiledQuery.ofDrop();
    }

    @NotNull
    private CompiledQuery executeCopy(SqlExecutionContext executionContext, CopyModel executionModel) throws SqlException {
        setupTextLoaderFromModel(executionModel);
        if (Chars.equalsLowerCaseAscii(executionModel.getFileName().token, "stdin")) {
            return compiledQuery.ofCopyRemote(textLoader);
        }
        copyTable(executionContext, executionModel);
        return compiledQuery.ofCopyLocal();
    }

    private CompiledQuery executeWithRetries(
            ExecutableMethod method,
            ExecutionModel executionModel,
            int retries,
            SqlExecutionContext executionContext
    ) throws SqlException {
        int attemptsLeft = retries;
        do {
            try {
                return method.execute(executionModel, executionContext);
            } catch (ReaderOutOfDateException e) {
                attemptsLeft--;
                clear();
                lexer.restart();
                executionModel = compileExecutionModel(executionContext);
            }
        } while (attemptsLeft > 0);

        throw SqlException.position(0).put("underlying cursor is extremely volatile");
    }

    RecordCursorFactory generate(QueryModel queryModel, SqlExecutionContext executionContext) throws SqlException {
        return codeGenerator.generate(queryModel, executionContext);
    }

    UpdateOperation generateUpdate(QueryModel updateQueryModel, SqlExecutionContext executionContext) throws SqlException {
        // Update QueryModel structure is
        // QueryModel with SET column expressions
        // |-- QueryModel of select-virtual or select-choose of data selected for update
        final QueryModel selectQueryModel = updateQueryModel.getNestedModel();
        final RecordCursorFactory recordCursorFactory = prepareForUpdate(
                updateQueryModel.getUpdateTableName(),
                selectQueryModel,
                updateQueryModel,
                executionContext
        );

        return new UpdateOperation(
                updateQueryModel.getUpdateTableName(),
                selectQueryModel.getTableId(),
                selectQueryModel.getTableVersion(),
                lexer.getPosition(),
                recordCursorFactory
        );
    }

    private int getNextValidTokenPosition() {
        while (lexer.hasNext()) {
            CharSequence token = SqlUtil.fetchNext(lexer);
            if (token == null) {
                return -1;
            } else if (!isSemicolon(token)) {
                lexer.unparseLast();
                return lexer.lastTokenPosition();
            }
        }

        return -1;
    }

    private int goToQueryEnd() {
        CharSequence token;
        lexer.unparseLast();
        while (lexer.hasNext()) {
            token = SqlUtil.fetchNext(lexer);
            if (token == null || isSemicolon(token)) {
                break;
            }
        }

        return lexer.getPosition();
    }

    private CompiledQuery insert(ExecutionModel executionModel, SqlExecutionContext executionContext) throws SqlException {
        final InsertModel model = (InsertModel) executionModel;
        final ExpressionNode name = model.getTableName();
        tableExistsOrFail(name.position, name.token, executionContext);

        ObjList<Function> valueFunctions = null;
        try (TableReader reader = engine.getReader(
                executionContext.getCairoSecurityContext(),
                name.token,
                TableUtils.ANY_TABLE_ID,
                TableUtils.ANY_TABLE_VERSION
        )) {
            final long structureVersion = reader.getVersion();
            final RecordMetadata metadata = reader.getMetadata();
            final InsertOperationImpl insertOperation = new InsertOperationImpl(engine, reader.getTableName(), structureVersion);
            final int writerTimestampIndex = metadata.getTimestampIndex();
            final CharSequenceHashSet columnSet = model.getColumnSet();
            final int columnSetSize = columnSet.size();
            for (int t = 0, n = model.getRowTupleCount(); t < n; t++) {
                Function timestampFunction = null;
                listColumnFilter.clear();
                if (columnSetSize > 0) {
                    valueFunctions = new ObjList<>(columnSetSize);
                    for (int i = 0; i < columnSetSize; i++) {
                        int index = metadata.getColumnIndexQuiet(columnSet.get(i));
                        if (index > -1) {
                            final ExpressionNode node = model.getRowTupleValues(t).getQuick(i);

                            Function function = functionParser.parseFunction(
                                    node,
                                    GenericRecordMetadata.EMPTY,
                                    executionContext
                            );

                            function = validateAndConsume(
                                    model,
                                    t,
                                    valueFunctions,
                                    metadata,
                                    writerTimestampIndex,
                                    i,
                                    index,
                                    function,
                                    node.position,
                                    executionContext.getBindVariableService()
                            );

                            if (writerTimestampIndex == index) {
                                timestampFunction = function;
                            }

                        } else {
                            throw SqlException.invalidColumn(model.getColumnPosition(i), columnSet.get(i));
                        }
                    }
                } else {
                    final int columnCount = metadata.getColumnCount();
                    final ObjList<ExpressionNode> values = model.getRowTupleValues(t);
                    final int valueCount = values.size();
                    if (columnCount != valueCount) {
                        throw SqlException.$(
                                        model.getEndOfRowTupleValuesPosition(t),
                                        "row value count does not match column count [expected=").put(columnCount).put(", actual=").put(values.size())
                                .put(", tuple=").put(t + 1).put(']');
                    }
                    valueFunctions = new ObjList<>(columnCount);

                    for (int i = 0; i < columnCount; i++) {
                        final ExpressionNode node = values.getQuick(i);

                        Function function = functionParser.parseFunction(node, EmptyRecordMetadata.INSTANCE, executionContext);
                        validateAndConsume(
                                model,
                                t,
                                valueFunctions,
                                metadata,
                                writerTimestampIndex,
                                i,
                                i,
                                function,
                                node.position,
                                executionContext.getBindVariableService()
                        );

                        if (writerTimestampIndex == i) {
                            timestampFunction = function;
                        }
                    }
                }

                // validate timestamp
                if (writerTimestampIndex > -1 && (timestampFunction == null || ColumnType.isNull(timestampFunction.getType()))) {
                    throw SqlException.$(0, "insert statement must populate timestamp");
                }

                VirtualRecord record = new VirtualRecord(valueFunctions);
                RecordToRowCopier copier = assembleRecordToRowCopier(asm, record, metadata, listColumnFilter);
                insertOperation.addInsertRow(new InsertRowImpl(record, copier, timestampFunction));
            }
            return compiledQuery.ofInsert(insertOperation);
        } catch (SqlException e) {
            Misc.freeObjList(valueFunctions);
            throw e;
        }
    }

    private CompiledQuery insertAsSelect(ExecutionModel executionModel, SqlExecutionContext executionContext) throws SqlException {
        final InsertModel model = (InsertModel) executionModel;
        final ExpressionNode name = model.getTableName();
        tableExistsOrFail(name.position, name.token, executionContext);
        long insertCount;

        try (TableWriter writer = engine.getWriter(executionContext.getCairoSecurityContext(), name.token, "insertAsSelect");
             RecordCursorFactory factory = generate(model.getQueryModel(), executionContext)) {

            final RecordMetadata cursorMetadata = factory.getMetadata();
            // Convert sparse writer metadata into dense
            final BaseRecordMetadata writerMetadata = writer.getMetadata().copyDense();
            final int writerTimestampIndex = writerMetadata.getTimestampIndex();
            final int cursorTimestampIndex = cursorMetadata.getTimestampIndex();
            final int cursorColumnCount = cursorMetadata.getColumnCount();

            final RecordToRowCopier copier;
            CharSequenceHashSet columnSet = model.getColumnSet();
            final int columnSetSize = columnSet.size();
            int timestampIndexFound = -1;
            if (columnSetSize > 0) {
                // validate type cast

                // clear list column filter to re-populate it again
                listColumnFilter.clear();

                for (int i = 0; i < columnSetSize; i++) {
                    CharSequence columnName = columnSet.get(i);
                    int index = writerMetadata.getColumnIndexQuiet(columnName);
                    if (index == -1) {
                        throw SqlException.invalidColumn(model.getColumnPosition(i), columnName);
                    }

                    int fromType = cursorMetadata.getColumnType(i);
                    int toType = writerMetadata.getColumnType(index);
                    if (isAssignableFrom(toType, fromType)) {
                        listColumnFilter.add(index + 1);
                    } else {
                        throw SqlException.inconvertibleTypes(
                                model.getColumnPosition(i),
                                fromType,
                                cursorMetadata.getColumnName(i),
                                toType,
                                writerMetadata.getColumnName(i)
                        );
                    }

                    if (index == writerTimestampIndex) {
                        timestampIndexFound = i;
                        if (fromType != ColumnType.TIMESTAMP && fromType != ColumnType.STRING) {
                            throw SqlException.$(name.position, "expected timestamp column but type is ").put(ColumnType.nameOf(fromType));
                        }
                    }
                }

                // fail when target table requires chronological data and cursor cannot provide it
                if (timestampIndexFound < 0 && writerTimestampIndex >= 0) {
                    throw SqlException.$(name.position, "select clause must provide timestamp column");
                }

                copier = assembleRecordToRowCopier(asm, cursorMetadata, writerMetadata, listColumnFilter);
            } else {
                // fail when target table requires chronological data and cursor cannot provide it
                if (writerTimestampIndex > -1 && cursorTimestampIndex == -1) {
                    if (cursorColumnCount <= writerTimestampIndex) {
                        throw SqlException.$(name.position, "select clause must provide timestamp column");
                    } else {
                        int columnType = ColumnType.tagOf(cursorMetadata.getColumnType(writerTimestampIndex));
                        if (columnType != ColumnType.TIMESTAMP && columnType != ColumnType.STRING && columnType != ColumnType.NULL) {
                            throw SqlException.$(name.position, "expected timestamp column but type is ").put(ColumnType.nameOf(columnType));
                        }
                    }
                }

                if (writerTimestampIndex > -1 && cursorTimestampIndex > -1 && writerTimestampIndex != cursorTimestampIndex) {
                    throw SqlException.$(name.position, "designated timestamp of existing table (").put(writerTimestampIndex).put(") does not match designated timestamp in select query (").put(cursorTimestampIndex).put(')');
                }
                timestampIndexFound = writerTimestampIndex;

                final int n = writerMetadata.getColumnCount();
                if (n > cursorMetadata.getColumnCount()) {
                    throw SqlException.$(model.getSelectKeywordPosition(), "not enough columns selected");
                }

                for (int i = 0; i < n; i++) {
                    int fromType = cursorMetadata.getColumnType(i);
                    int toType = writerMetadata.getColumnType(i);
                    if (isAssignableFrom(toType, fromType)) {
                        continue;
                    }

                    // We are going on a limp here. There is nowhere to position this error in our model.
                    // We will try to position on column (i) inside cursor's query model. Assumption is that
                    // it will always have a column, e.g. has been processed by optimiser
                    assert i < model.getQueryModel().getBottomUpColumns().size();
                    throw SqlException.inconvertibleTypes(
                            model.getQueryModel().getBottomUpColumns().getQuick(i).getAst().position,
                            fromType,
                            cursorMetadata.getColumnName(i),
                            toType,
                            writerMetadata.getColumnName(i)
                    );
                }

                entityColumnFilter.of(writerMetadata.getColumnCount());

                copier = assembleRecordToRowCopier(asm, cursorMetadata, writerMetadata, entityColumnFilter);
            }

            try (RecordCursor cursor = factory.getCursor(executionContext)) {
                try {
                    if (writerTimestampIndex == -1) {
                        insertCount = copyUnordered(cursor, writer, copier);
                    } else {
                        if (model.getBatchSize() != -1) {
                            insertCount = copyOrderedBatched(
                                    writer,
                                    factory.getMetadata(),
                                    cursor,
                                    copier,
                                    writerTimestampIndex,
                                    model.getBatchSize(),
                                    model.getCommitLag()
                            );
                        } else {
                            insertCount = copyOrdered(writer, factory.getMetadata(), cursor, copier, timestampIndexFound);
                        }
                    }
                } catch (Throwable e) {
                    // rollback data when system error occurs
                    writer.rollback();
                    throw e;
                }
            }
        }
        return compiledQuery.ofInsertAsSelect(insertCount);
    }

    private ExecutionModel lightlyValidateInsertModel(InsertModel model) throws SqlException {
        ExpressionNode tableName = model.getTableName();
        if (tableName.type != ExpressionNode.LITERAL) {
            throw SqlException.$(tableName.position, "literal expected");
        }

        int columnSetSize = model.getColumnSet().size();

        for (int i = 0, n = model.getRowTupleCount(); i < n; i++) {
            if (columnSetSize > 0 && columnSetSize != model.getRowTupleValues(i).size()) {
                throw SqlException.$(
                                model.getEndOfRowTupleValuesPosition(i),
                                "row value count does not match column count [expected=").put(columnSetSize).put(", actual=").put(model.getRowTupleValues(i).size())
                        .put(", tuple=").put(i + 1).put(']');
            }
        }

        return model;
    }

    private RecordCursorFactory prepareForUpdate(
            String tableName,
            QueryModel selectQueryModel,
            QueryModel updateQueryModel,
            SqlExecutionContext executionContext
    ) throws SqlException {
        final IntList tableColumnTypes = selectQueryModel.getUpdateTableColumnTypes();
        final ObjList<CharSequence> tableColumnNames = selectQueryModel.getUpdateTableColumnNames();

        RecordCursorFactory updateToDataCursorFactory = codeGenerator.generate(selectQueryModel, executionContext);
        try {
            if (!updateToDataCursorFactory.supportsUpdateRowId(tableName)) {
                // in theory this should never happen because all valid UPDATE statements should result in
                // a query plan with real row ids but better to check to prevent data corruption
                throw SqlException.$(updateQueryModel.getModelPosition(), "Invalid execution plan for UPDATE statement");
            }

            // Check that updateDataFactoryMetadata match types of table to be updated exactly
            final RecordMetadata updateDataFactoryMetadata = updateToDataCursorFactory.getMetadata();
            for (int i = 0, n = updateDataFactoryMetadata.getColumnCount(); i < n; i++) {
                int virtualColumnType = updateDataFactoryMetadata.getColumnType(i);
                CharSequence updateColumnName = updateDataFactoryMetadata.getColumnName(i);
                int tableColumnIndex = tableColumnNames.indexOf(updateColumnName);
                int tableColumnType = tableColumnTypes.get(tableColumnIndex);

                if (virtualColumnType != tableColumnType) {
                    if (!ColumnType.isSymbol(tableColumnType) || virtualColumnType != ColumnType.STRING) {
                        // get column position
                        ExpressionNode setRhs = updateQueryModel.getNestedModel().getColumns().getQuick(i).getAst();
                        int position = setRhs.position;
                        throw SqlException.inconvertibleTypes(position, virtualColumnType, "", tableColumnType, updateColumnName);
                    }
                }
            }
            return updateToDataCursorFactory;
        } catch (Throwable th) {
            updateToDataCursorFactory.close();
            throw th;
        }
    }

    private boolean removeTableDirectory(CreateTableModel model) {
        int errno;
        if ((errno = engine.removeDirectory(path, model.getName().token)) == 0) {
            return true;
        }
        LOG.error()
                .$("could not clean up after create table failure [path=").$(path)
                .$(", errno=").$(errno)
                .$(']').$();
        return false;
    }

    private CompiledQuery repairTables(SqlExecutionContext executionContext) throws SqlException {
        CharSequence tok;
        tok = SqlUtil.fetchNext(lexer);
        if (tok == null || !isTableKeyword(tok)) {
            throw SqlException.$(lexer.lastTokenPosition(), "'table' expected");
        }

        do {
            tok = SqlUtil.fetchNext(lexer);

            if (tok == null || Chars.equals(tok, ',')) {
                throw SqlException.$(lexer.getPosition(), "table name expected");
            }

            if (Chars.isQuoted(tok)) {
                tok = GenericLexer.unquote(tok);
            }
            tableExistsOrFail(lexer.lastTokenPosition(), tok, executionContext);
            tok = SqlUtil.fetchNext(lexer);

        } while (tok != null && Chars.equals(tok, ','));
        return compiledQuery.ofRepair();
    }

    // used in tests
    void setEnableJitNullChecks(boolean value) {
        codeGenerator.setEnableJitNullChecks(value);
    }

    void setFullFatJoins(boolean value) {
        codeGenerator.setFullFatJoins(value);
    }

    private void setupTextLoaderFromModel(CopyModel model) {
        textLoader.clear();
        textLoader.setState(TextLoader.ANALYZE_STRUCTURE);
        // todo: configure the following
        //   - what happens when data row errors out, max errors may be?
        //   - we should be able to skip X rows from top, dodgy headers etc.
        textLoader.configureDestination(model.getTableName().token, false, false, Atomicity.SKIP_ROW, PartitionBy.NONE, null);
    }

    private CompiledQuery snapshotDatabase(SqlExecutionContext executionContext) throws SqlException {
        executionContext.getCairoSecurityContext().checkWritePermission();
        CharSequence tok = expectToken(lexer, "'prepare' or 'complete'");

        if (Chars.equalsLowerCaseAscii(tok, "prepare")) {
            if (snapshotAgent == null) {
                throw SqlException.position(lexer.lastTokenPosition()).put("Snapshot agent is not configured. Try using different embedded API");
            }
            snapshotAgent.prepareSnapshot(executionContext);
            return compiledQuery.ofSnapshotPrepare();
        }

        if (Chars.equalsLowerCaseAscii(tok, "complete")) {
            if (snapshotAgent == null) {
                throw SqlException.position(lexer.lastTokenPosition()).put("Snapshot agent is not configured. Try using different embedded API");
            }
            snapshotAgent.completeSnapshot();
            return compiledQuery.ofSnapshotComplete();
        }

        throw SqlException.position(lexer.lastTokenPosition()).put("'prepare' or 'complete' expected");
    }

    private CompiledQuery sqlShow(SqlExecutionContext executionContext) throws SqlException {
        CharSequence tok = SqlUtil.fetchNext(lexer);
        if (null != tok) {
            if (isTablesKeyword(tok)) {
                return compiledQuery.of(new TableListRecordCursorFactory(configuration.getFilesFacade(), configuration.getRoot()));
            }
            if (isColumnsKeyword(tok)) {
                return sqlShowColumns(executionContext);
            }

            if (isTransactionKeyword(tok)) {
                return sqlShowTransaction();
            }

            if (isTransactionIsolationKeyword(tok)) {
                return compiledQuery.of(new ShowTransactionIsolationLevelCursorFactory());
            }

            if (isMaxIdentifierLengthKeyword(tok)) {
                return compiledQuery.of(new ShowMaxIdentifierLengthCursorFactory());
            }

            if (isStandardConformingStringsKeyword(tok)) {
                return compiledQuery.of(new ShowStandardConformingStringsCursorFactory());
            }

            if (isSearchPath(tok)) {
                return compiledQuery.of(new ShowSearchPathCursorFactory());
            }

            if (SqlKeywords.isTimeKeyword(tok)) {
                tok = SqlUtil.fetchNext(lexer);
                if (tok != null && SqlKeywords.isZoneKeyword(tok)) {
                    return compiledQuery.of(new ShowTimeZoneFactory());
                }
            }
        }

        throw SqlException.position(lexer.lastTokenPosition()).put("expected 'tables', 'columns' or 'time zone'");
    }

    private CompiledQuery sqlShowColumns(SqlExecutionContext executionContext) throws SqlException {
        CharSequence tok;
        tok = SqlUtil.fetchNext(lexer);
        if (null == tok || !isFromKeyword(tok)) {
            throw SqlException.position(lexer.getPosition()).put("expected 'from'");
        }
        tok = SqlUtil.fetchNext(lexer);
        if (null == tok) {
            throw SqlException.position(lexer.getPosition()).put("expected a table name");
        }
        final CharSequence tableName = GenericLexer.assertNoDotsAndSlashes(GenericLexer.unquote(tok), lexer.lastTokenPosition());
        int status = engine.getStatus(executionContext.getCairoSecurityContext(), path, tableName, 0, tableName.length());
        if (status != TableUtils.TABLE_EXISTS) {
            throw SqlException.position(lexer.lastTokenPosition()).put('\'').put(tableName).put("' is not a valid table");
        }
        return compiledQuery.of(new ShowColumnsRecordCursorFactory(tableName));
    }

    private CompiledQuery sqlShowTransaction() throws SqlException {
        CharSequence tok = SqlUtil.fetchNext(lexer);
        if (tok != null && isIsolationKeyword(tok)) {
            tok = SqlUtil.fetchNext(lexer);
            if (tok != null && isLevelKeyword(tok)) {
                return compiledQuery.of(new ShowTransactionIsolationLevelCursorFactory());
            }
            throw SqlException.position(tok != null ? lexer.lastTokenPosition() : lexer.getPosition()).put("expected 'level'");
        }
        throw SqlException.position(tok != null ? lexer.lastTokenPosition() : lexer.getPosition()).put("expected 'isolation'");
    }

    private void tableExistsOrFail(int position, CharSequence tableName, SqlExecutionContext executionContext) throws SqlException {
        if (engine.getStatus(executionContext.getCairoSecurityContext(), path, tableName) == TableUtils.TABLE_DOES_NOT_EXIST) {
            throw SqlException.$(position, "table '").put(tableName).put("' does not exist");
        }
    }

    ExecutionModel testCompileModel(CharSequence query, SqlExecutionContext executionContext) throws SqlException {
        clear();
        lexer.of(query);
        return compileExecutionModel(executionContext);
    }

    // this exposed for testing only
    ExpressionNode testParseExpression(CharSequence expression, QueryModel model) throws SqlException {
        clear();
        lexer.of(expression);
        return parser.expr(lexer, model);
    }

    // test only
    void testParseExpression(CharSequence expression, ExpressionParserListener listener) throws SqlException {
        clear();
        lexer.of(expression);
        parser.expr(lexer, listener);
    }

    private CompiledQuery truncateTables(SqlExecutionContext executionContext) throws SqlException {
        CharSequence tok;
        tok = SqlUtil.fetchNext(lexer);

        if (tok == null) {
            throw SqlException.$(lexer.getPosition(), "'table' expected");
        }

        if (!isTableKeyword(tok)) {
            throw SqlException.$(lexer.lastTokenPosition(), "'table' expected");
        }

        tok = SqlUtil.fetchNext(lexer);
        if (tok != null && isOnlyKeyword(tok)) {
            tok = SqlUtil.fetchNext(lexer);
        }

        tableWriters.clear();
        try {
            try {
                do {
                    if (tok == null || Chars.equals(tok, ',')) {
                        throw SqlException.$(lexer.getPosition(), "table name expected");
                    }

                    if (Chars.isQuoted(tok)) {
                        tok = GenericLexer.unquote(tok);
                    }
                    tableExistsOrFail(lexer.lastTokenPosition(), tok, executionContext);

                    try {
                        tableWriters.add(engine.getWriter(executionContext.getCairoSecurityContext(), tok, "truncateTables"));
                    } catch (CairoException e) {
                        LOG.info().$("table busy [table=").$(tok).$(", e=").$((Throwable) e).$(']').$();
                        throw SqlException.$(lexer.lastTokenPosition(), "table '").put(tok).put("' could not be truncated: ").put(e);
                    }
                    tok = SqlUtil.fetchNext(lexer);
                    if (tok == null || Chars.equals(tok, ';')) {
                        break;
                    }
                    if (Chars.equalsNc(tok, ',')) {
                        tok = SqlUtil.fetchNext(lexer);
                    }

                } while (true);
            } catch (SqlException e) {
                for (int i = 0, n = tableWriters.size(); i < n; i++) {
                    tableWriters.getQuick(i).close();
                }
                throw e;
            }

            for (int i = 0, n = tableWriters.size(); i < n; i++) {
                try (TableWriter writer = tableWriters.getQuick(i)) {
                    try {
                        if (engine.lockReaders(writer.getTableName())) {
                            try {
                                writer.truncate();
                            } finally {
                                engine.unlockReaders(writer.getTableName());
                            }
                        } else {
                            throw SqlException.$(0, "there is an active query against '").put(writer.getTableName()).put("'. Try again.");
                        }
                    } catch (CairoException | CairoError e) {
                        LOG.error().$("could truncate [table=").$(writer.getTableName()).$(", e=").$((Sinkable) e).$(']').$();
                        throw e;
                    }
                }
            }
        } finally {
            tableWriters.clear();
        }
        return compiledQuery.ofTruncate();
    }

    private CompiledQuery vacuum(SqlExecutionContext executionContext) throws SqlException {
        executionContext.getCairoSecurityContext().checkWritePermission();
        CharSequence tok = expectToken(lexer, "'table'");
        // It used to be VACUUM PARTITIONS but become VACUUM TABLE
        boolean partitionsKeyword = isPartitionsKeyword(tok);
        if (partitionsKeyword || isTableKeyword(tok)) {
            CharSequence tableName = expectToken(lexer, "table name");
            tableName = GenericLexer.assertNoDotsAndSlashes(GenericLexer.unquote(tableName), lexer.lastTokenPosition());
            int tableNamePos = lexer.lastTokenPosition();
            CharSequence eol = SqlUtil.fetchNext(lexer);
            if (eol == null || Chars.equals(eol, ';')) {
                executionContext.getCairoSecurityContext().checkWritePermission();
                tableExistsOrFail(lexer.lastTokenPosition(), tableName, executionContext);
                try (TableReader rdr = engine.getReader(executionContext.getCairoSecurityContext(), tableName)) {
                    int partitionBy = rdr.getMetadata().getPartitionBy();
                    if (PartitionBy.isPartitioned(partitionBy)) {
                        if (!TableUtils.schedulePurgeO3Partitions(messageBus, rdr.getTableName(), partitionBy)) {
                            throw SqlException.$(
                                    tableNamePos,
                                    "cannot schedule vacuum action, queue is full, please retry " +
                                            "or increase Purge Discovery Queue Capacity"
                            );
                        }
                    } else if (partitionsKeyword) {
                        throw SqlException.$(lexer.lastTokenPosition(), "table '").put(tableName).put("' is not partitioned");
                    }
                    vacuumColumnVersions.run(executionContext, rdr);
                    return compiledQuery.ofVacuum();
                }
            }
            throw SqlException.$(lexer.lastTokenPosition(), "end of line or ';' expected");
        }
        throw SqlException.$(lexer.lastTokenPosition(), "'partitions' expected");
    }

    private Function validateAndConsume(
            InsertModel model,
            int tupleIndex,
            ObjList<Function> valueFunctions,
            RecordMetadata metadata,
            int writerTimestampIndex,
            int bottomUpColumnIndex,
            int metadataColumnIndex,
            Function function,
            int functionPosition,
            BindVariableService bindVariableService
    ) throws SqlException {

        final int columnType = metadata.getColumnType(metadataColumnIndex);
        if (function.isUndefined()) {
            function.assignType(columnType, bindVariableService);
        }

        if (isAssignableFrom(columnType, function.getType())) {
            if (metadataColumnIndex == writerTimestampIndex) {
                return function;
            }
            if (ColumnType.isGeoHash(columnType)) {
                switch (ColumnType.tagOf(function.getType())) {
                    case ColumnType.GEOBYTE:
                    case ColumnType.GEOSHORT:
                    case ColumnType.GEOINT:
                    case ColumnType.GEOLONG:
                        break;
                    case ColumnType.CHAR:
                        function = CHAR_TO_STR_FUNCTION_FACTORY.newInstance(function);
                        // fall through to STRING
                    default:
                        function = CastStrToGeoHashFunctionFactory.newInstance(functionPosition, columnType, function);
                        break;
                }
            }
            valueFunctions.add(function);
            listColumnFilter.add(metadataColumnIndex + 1);
            return function;
        }

        throw SqlException.inconvertibleTypes(
                functionPosition,
                function.getType(),
                model.getRowTupleValues(tupleIndex).getQuick(bottomUpColumnIndex).token,
                metadata.getColumnType(metadataColumnIndex),
                metadata.getColumnName(metadataColumnIndex)
        );
    }

    private InsertModel validateAndOptimiseInsertAsSelect(
            InsertModel model,
            SqlExecutionContext executionContext
    ) throws SqlException {
        final QueryModel queryModel = optimiser.optimise(model.getQueryModel(), executionContext);
        int targetColumnCount = model.getColumnSet().size();
        if (targetColumnCount > 0 && queryModel.getBottomUpColumns().size() != targetColumnCount) {
            throw SqlException.$(model.getTableName().position, "column count mismatch");
        }
        model.setQueryModel(queryModel);
        return model;
    }

    private void validateTableModelAndCreateTypeCast(
            CreateTableModel model,
            RecordMetadata metadata,
            @Transient IntIntHashMap typeCast) throws SqlException {
        CharSequenceObjHashMap<ColumnCastModel> castModels = model.getColumnCastModels();
        ObjList<CharSequence> castColumnNames = castModels.keys();

        for (int i = 0, n = castColumnNames.size(); i < n; i++) {
            CharSequence columnName = castColumnNames.getQuick(i);
            int index = metadata.getColumnIndexQuiet(columnName);
            // the only reason why columns cannot be found at this stage is
            // concurrent table modification of table structure
            if (index == -1) {
                // Cast isn't going to go away when we re-parse SQL. We must make this
                // permanent error
                throw SqlException.invalidColumn(castModels.get(columnName).getColumnNamePos(), columnName);
            }
            ColumnCastModel ccm = castModels.get(columnName);
            int from = metadata.getColumnType(index);
            int to = ccm.getColumnType();
            if (isCompatibleCase(from, to)) {
                typeCast.put(index, to);
            } else {
                throw SqlException.$(ccm.getColumnTypePos(),
                        "unsupported cast [from=").put(ColumnType.nameOf(from)).put(",to=").put(ColumnType.nameOf(to)).put(']');
            }
        }

        // validate type of timestamp column
        // no need to worry that column will not resolve
        ExpressionNode timestamp = model.getTimestamp();
        if (timestamp != null && metadata.getColumnType(timestamp.token) != ColumnType.TIMESTAMP) {
            throw SqlException.position(timestamp.position).put("TIMESTAMP column expected [actual=").put(ColumnType.nameOf(metadata.getColumnType(timestamp.token))).put(']');
        }

        if (PartitionBy.isPartitioned(model.getPartitionBy()) && model.getTimestampIndex() == -1 && metadata.getTimestampIndex() == -1) {
            throw SqlException.position(0).put("timestamp is not defined");
        }
    }

    @FunctionalInterface
    protected interface KeywordBasedExecutor {
        CompiledQuery execute(SqlExecutionContext executionContext) throws SqlException;
    }

    @FunctionalInterface
    private interface ExecutableMethod {
        CompiledQuery execute(ExecutionModel model, SqlExecutionContext sqlExecutionContext) throws SqlException;
    }

    public interface RecordToRowCopier {
        void copy(Record record, TableWriter.Row row);
    }

    public static class RecordToRowCopierUtils {
        private RecordToRowCopierUtils() {
        }

        //used by copier
        @SuppressWarnings("unused")
        static void checkDoubleBounds(double value, double min, double max, int fromType, int toType, int toColumnIndex) throws SqlException {
            if (value < min || value > max) {
                throw SqlException.inconvertibleValue(toColumnIndex, value, fromType, toType);
            }
        }

        //used by copier
        @SuppressWarnings("unused")
        static void checkLongBounds(long value, long min, long max, int fromType, int toType, int toColumnIndex) throws SqlException {
            if (value < min || value > max) {
                throw SqlException.inconvertibleValue(toColumnIndex, value, fromType, toType);
            }
        }
    }

    public final static class PartitionAction {
        public static final int DROP = 1;
        public static final int ATTACH = 2;
    }

    private static class TableStructureAdapter implements TableStructure {
        private CreateTableModel model;
        private RecordMetadata metadata;
        private IntIntHashMap typeCast;
        private int timestampIndex;

        @Override
        public int getColumnCount() {
            return model.getColumnCount();
        }

        @Override
        public CharSequence getColumnName(int columnIndex) {
            return model.getColumnName(columnIndex);
        }

        @Override
        public int getColumnType(int columnIndex) {
            int castIndex = typeCast.keyIndex(columnIndex);
            if (castIndex < 0) {
                return typeCast.valueAt(castIndex);
            }
            return metadata.getColumnType(columnIndex);
        }

        @Override
        public long getColumnHash(int columnIndex) {
            return metadata.getColumnHash(columnIndex);
        }

        @Override
        public int getIndexBlockCapacity(int columnIndex) {
            return model.getIndexBlockCapacity(columnIndex);
        }

        @Override
        public boolean isIndexed(int columnIndex) {
            return model.isIndexed(columnIndex);
        }

        @Override
        public boolean isSequential(int columnIndex) {
            return model.isSequential(columnIndex);
        }

        @Override
        public int getPartitionBy() {
            return model.getPartitionBy();
        }

        @Override
        public boolean getSymbolCacheFlag(int columnIndex) {
            final ColumnCastModel ccm = model.getColumnCastModels().get(metadata.getColumnName(columnIndex));
            if (ccm != null) {
                return ccm.getSymbolCacheFlag();
            }
            return model.getSymbolCacheFlag(columnIndex);
        }

        @Override
        public int getSymbolCapacity(int columnIndex) {
            final ColumnCastModel ccm = model.getColumnCastModels().get(metadata.getColumnName(columnIndex));
            if (ccm != null) {
                return ccm.getSymbolCapacity();
            } else {
                return model.getSymbolCapacity(columnIndex);
            }
        }

        @Override
        public CharSequence getTableName() {
            return model.getTableName();
        }

        @Override
        public int getTimestampIndex() {
            return timestampIndex;
        }

        @Override
        public int getMaxUncommittedRows() {
            return model.getMaxUncommittedRows();
        }

        @Override
        public long getCommitLag() {
            return model.getCommitLag();
        }

        TableStructureAdapter of(CreateTableModel model, RecordMetadata metadata, IntIntHashMap typeCast) {
            if (model.getTimestampIndex() != -1) {
                timestampIndex = model.getTimestampIndex();
            } else {
                timestampIndex = metadata.getTimestampIndex();
            }
            this.model = model;
            this.metadata = metadata;
            this.typeCast = typeCast;
            return this;
        }
    }

    private static class TimestampValueRecord implements Record {
        private long value;

        @Override
        public long getTimestamp(int col) {
            return value;
        }

        public void setTimestamp(long value) {
            this.value = value;
        }
    }

    private class DatabaseBackupAgent implements Closeable {
        protected final Path srcPath = new Path();
        private final CharSequenceObjHashMap<RecordToRowCopier> tableBackupRowCopiedCache = new CharSequenceObjHashMap<>();
        private final ObjHashSet<CharSequence> tableNames = new ObjHashSet<>();
        private final Path dstPath = new Path();
        private final StringSink fileNameSink = new StringSink();
        private transient String cachedTmpBackupRoot;
        private transient int changeDirPrefixLen;
        private transient int currDirPrefixLen;
        private final FindVisitor confFilesBackupOnFind = (file, type) -> {
            if (type == Files.DT_FILE) {
                srcPath.of(configuration.getConfRoot()).concat(file).$();
                dstPath.trimTo(currDirPrefixLen).concat(file).$();
                LOG.info().$("backup copying config file [from=").$(srcPath).$(",to=").$(dstPath).I$();
                if (ff.copy(srcPath, dstPath) < 0) {
                    throw CairoException.instance(ff.errno()).put("cannot backup conf file [to=").put(dstPath).put(']');
                }
            }
        };
        private transient SqlExecutionContext currentExecutionContext;
        private final FindVisitor sqlDatabaseBackupOnFind = (pUtf8NameZ, type) -> {
            if (Files.isDir(pUtf8NameZ, type, fileNameSink)) {
                try {
                    backupTable(fileNameSink, currentExecutionContext);
                } catch (CairoException e) {
                    LOG.error()
                            .$("could not backup [path=").$(fileNameSink)
                            .$(", e=").$(e.getFlyweightMessage())
                            .$(", errno=").$(e.getErrno())
                            .$(']').$();
                }
            }
        };

        public void clear() {
            srcPath.trimTo(0);
            dstPath.trimTo(0);
            cachedTmpBackupRoot = null;
            changeDirPrefixLen = 0;
            currDirPrefixLen = 0;
            tableBackupRowCopiedCache.clear();
            tableNames.clear();
        }

        @Override
        public void close() {
            assert null == currentExecutionContext;
            assert tableNames.isEmpty();
            tableBackupRowCopiedCache.clear();
            Misc.free(srcPath);
            Misc.free(dstPath);
        }

        private void backupTabIndexFile() {
            srcPath.of(configuration.getRoot()).concat(TableUtils.TAB_INDEX_FILE_NAME).$();
            dstPath.trimTo(currDirPrefixLen).concat(TableUtils.TAB_INDEX_FILE_NAME).$();
            LOG.info().$("backup copying file [from=").$(srcPath).$(",to=").$(dstPath).I$();
            if (ff.copy(srcPath, dstPath) < 0) {
                throw CairoException.instance(ff.errno()).put("cannot backup tab index file [to=").put(dstPath).put(']');
            }
        }

        private void backupTable(@NotNull CharSequence tableName, @NotNull SqlExecutionContext executionContext) {
            LOG.info().$("Starting backup of ").$(tableName).$();
            if (null == cachedTmpBackupRoot) {
                if (null == configuration.getBackupRoot()) {
                    throw CairoException.instance(0).put("Backup is disabled, no backup root directory is configured in the server configuration ['cairo.sql.backup.root' property]");
                }
                srcPath.of(configuration.getBackupRoot()).concat(configuration.getBackupTempDirName()).slash$();
                cachedTmpBackupRoot = Chars.toString(srcPath);
            }

            int renameRootLen = dstPath.length();
            try {
                CairoSecurityContext securityContext = executionContext.getCairoSecurityContext();
                try (TableReader reader = engine.getReader(securityContext, tableName)) {
                    cloneMetaData(tableName, cachedTmpBackupRoot, configuration.getBackupMkDirMode(), reader);
                    try (TableWriter backupWriter = engine.getBackupWriter(securityContext, tableName, cachedTmpBackupRoot)) {
                        RecordMetadata writerMetadata = backupWriter.getMetadata();
                        srcPath.of(tableName).slash().put(reader.getVersion()).$();
                        RecordToRowCopier recordToRowCopier = tableBackupRowCopiedCache.get(srcPath);
                        if (null == recordToRowCopier) {
                            entityColumnFilter.of(writerMetadata.getColumnCount());
                            recordToRowCopier = assembleRecordToRowCopier(asm, reader.getMetadata(), writerMetadata, entityColumnFilter);
                            tableBackupRowCopiedCache.put(srcPath.toString(), recordToRowCopier);
                        }

                        RecordCursor cursor = reader.getCursor();
                        copyTableData(cursor, reader.getMetadata(), backupWriter, writerMetadata, recordToRowCopier);
                        backupWriter.commit();
                    }
                }

                srcPath.of(configuration.getBackupRoot()).concat(configuration.getBackupTempDirName()).concat(tableName).$();
                try {
                    dstPath.trimTo(renameRootLen).concat(tableName).$();
                    TableUtils.renameOrFail(ff, srcPath, dstPath);
                    LOG.info().$("backup complete [table=").$(tableName).$(", to=").$(dstPath).$(']').$();
                } finally {
                    dstPath.trimTo(renameRootLen).$();
                }
            } catch (CairoException ex) {
                LOG.info()
                        .$("could not backup [table=").$(tableName)
                        .$(", ex=").$(ex.getFlyweightMessage())
                        .$(", errno=").$(ex.getErrno())
                        .$(']').$();
                srcPath.of(cachedTmpBackupRoot).concat(tableName).slash$();
                int errno;
                if ((errno = ff.rmdir(srcPath)) != 0) {
                    LOG.error().$("could not delete directory [path=").$(srcPath).$(", errno=").$(errno).$(']').$();
                }
                throw ex;
            }
        }

        private void cdConfRenamePath() {
            mkdir(PropServerConfiguration.CONFIG_DIRECTORY, "could not create backup [conf dir=");
        }

        private void cdDbRenamePath() {
            mkdir(configuration.getDbDirectory(), "could not create backup [db dir=");
        }

        private void cloneMetaData(CharSequence tableName, CharSequence backupRoot, int mkDirMode, TableReader reader) {
            srcPath.of(backupRoot).concat(tableName).slash$();

            if (ff.exists(srcPath)) {
                throw CairoException.instance(0).put("Backup dir for table \"").put(tableName).put("\" already exists [dir=").put(srcPath).put(']');
            }

            if (ff.mkdirs(srcPath, mkDirMode) != 0) {
                throw CairoException.instance(ff.errno()).put("Could not create [dir=").put(srcPath).put(']');
            }

            int rootLen = srcPath.length();

            TableReaderMetadata sourceMetaData = reader.getMetadata();
            try {
                mem.smallFile(ff, srcPath.trimTo(rootLen).concat(TableUtils.META_FILE_NAME).$(), MemoryTag.MMAP_DEFAULT);
                sourceMetaData.dumpTo(mem);

                // create symbol maps
                srcPath.trimTo(rootLen).$();
                int symbolMapCount = 0;
                for (int i = 0, sz = sourceMetaData.getColumnCount(); i < sz; i++) {
                    if (ColumnType.isSymbol(sourceMetaData.getColumnType(i))) {
                        SymbolMapReader mapReader = reader.getSymbolMapReader(i);
                        MapWriter.createSymbolMapFiles(ff, mem, srcPath, sourceMetaData.getColumnName(i), COLUMN_NAME_TXN_NONE, mapReader.getSymbolCapacity(), mapReader.isCached());
                        symbolMapCount++;
                    }
                }
                mem.smallFile(ff, srcPath.trimTo(rootLen).concat(TableUtils.TXN_FILE_NAME).$(), MemoryTag.MMAP_DEFAULT);
                TableUtils.createTxn(mem, symbolMapCount, 0L, TableUtils.INITIAL_TXN, 0L, sourceMetaData.getStructureVersion(), 0L, 0L);

                mem.smallFile(ff, srcPath.trimTo(rootLen).concat(TableUtils.COLUMN_VERSION_FILE_NAME).$(), MemoryTag.MMAP_DEFAULT);
                TableUtils.createColumnVersionFile(mem);
                srcPath.trimTo(rootLen).concat(TableUtils.TXN_SCOREBOARD_FILE_NAME).$();
            } finally {
                mem.close();
            }
        }

        private void mkdir(CharSequence dir, String errorMessage) {
            dstPath.trimTo(changeDirPrefixLen).concat(dir).slash$();
            currDirPrefixLen = dstPath.length();
            if (ff.mkdirs(dstPath, configuration.getBackupMkDirMode()) != 0) {
                throw CairoException.instance(ff.errno()).put(errorMessage).put(dstPath).put(']');
            }
        }

        private void setupBackupRenamePath() {
            DateFormat format = configuration.getBackupDirTimestampFormat();
            long epochMicros = configuration.getMicrosecondClock().getTicks();
            int n = 0;
            // There is a race here, two threads could try and create the same backupRenamePath,
            // only one will succeed the other will throw a CairoException. Maybe it should be serialised
            dstPath.of(configuration.getBackupRoot()).slash();
            int plen = dstPath.length();
            do {
                dstPath.trimTo(plen);
                format.format(epochMicros, configuration.getDefaultDateLocale(), null, dstPath);
                if (n > 0) {
                    dstPath.put('.').put(n);
                }
                dstPath.slash$();
                n++;
            } while (ff.exists(dstPath));

            if (ff.mkdirs(dstPath, configuration.getBackupMkDirMode()) != 0) {
                throw CairoException.instance(ff.errno()).put("could not create backup [dir=").put(dstPath).put(']');
            }
            changeDirPrefixLen = dstPath.length();
        }

        private CompiledQuery sqlBackup(SqlExecutionContext executionContext) throws SqlException {
            executionContext.getCairoSecurityContext().checkWritePermission();
            if (null == configuration.getBackupRoot()) {
                throw CairoException.instance(0).put("Backup is disabled, no backup root directory is configured in the server configuration ['cairo.sql.backup.root' property]");
            }
            final CharSequence tok = SqlUtil.fetchNext(lexer);
            if (null != tok) {
                if (isTableKeyword(tok)) {
                    return sqlTableBackup(executionContext);
                }
                if (isDatabaseKeyword(tok)) {
                    return sqlDatabaseBackup(executionContext);
                }
            }
            throw SqlException.position(lexer.lastTokenPosition()).put("expected 'table' or 'database'");
        }

        private CompiledQuery sqlDatabaseBackup(SqlExecutionContext executionContext) {
            currentExecutionContext = executionContext;
            try {
                setupBackupRenamePath();
                cdDbRenamePath();
                ff.iterateDir(srcPath.of(configuration.getRoot()).$(), sqlDatabaseBackupOnFind);
                backupTabIndexFile();
                cdConfRenamePath();
                ff.iterateDir(srcPath.of(configuration.getConfRoot()).$(), confFilesBackupOnFind);
                return compiledQuery.ofBackupTable();
            } finally {
                currentExecutionContext = null;
            }
        }

        private CompiledQuery sqlTableBackup(SqlExecutionContext executionContext) throws SqlException {
            setupBackupRenamePath();
            cdDbRenamePath();

            try {
                tableNames.clear();
                while (true) {
                    CharSequence tok = SqlUtil.fetchNext(lexer);
                    if (null == tok) {
                        throw SqlException.position(lexer.getPosition()).put("expected a table name");
                    }
                    final CharSequence tableName = GenericLexer.assertNoDotsAndSlashes(GenericLexer.unquote(tok), lexer.lastTokenPosition());
                    int status = engine.getStatus(executionContext.getCairoSecurityContext(), srcPath, tableName, 0, tableName.length());
                    if (status != TableUtils.TABLE_EXISTS) {
                        throw SqlException.position(lexer.lastTokenPosition()).put('\'').put(tableName).put("' is not  a valid table");
                    }
                    tableNames.add(tableName);

                    tok = SqlUtil.fetchNext(lexer);
                    if (null == tok || Chars.equals(tok, ';')) {
                        break;
                    }
                    if (!Chars.equals(tok, ',')) {
                        throw SqlException.position(lexer.lastTokenPosition()).put("expected ','");
                    }
                }

                for (int n = 0; n < tableNames.size(); n++) {
                    backupTable(tableNames.get(n), executionContext);
                }

                return compiledQuery.ofBackupTable();
            } finally {
                tableNames.clear();
            }
        }
    }

    static {
        castGroups.extendAndSet(ColumnType.BOOLEAN, 2);
        castGroups.extendAndSet(ColumnType.BYTE, 1);
        castGroups.extendAndSet(ColumnType.SHORT, 1);
        castGroups.extendAndSet(ColumnType.CHAR, 1);
        castGroups.extendAndSet(ColumnType.INT, 1);
        castGroups.extendAndSet(ColumnType.LONG, 1);
        castGroups.extendAndSet(ColumnType.FLOAT, 1);
        castGroups.extendAndSet(ColumnType.DOUBLE, 1);
        castGroups.extendAndSet(ColumnType.DATE, 1);
        castGroups.extendAndSet(ColumnType.TIMESTAMP, 1);
        castGroups.extendAndSet(ColumnType.STRING, 3);
        castGroups.extendAndSet(ColumnType.SYMBOL, 3);
        castGroups.extendAndSet(ColumnType.BINARY, 4);

        sqlControlSymbols.add("(");
        sqlControlSymbols.add(";");
        sqlControlSymbols.add(")");
        sqlControlSymbols.add(",");
        sqlControlSymbols.add("/*");
        sqlControlSymbols.add("*/");
        sqlControlSymbols.add("--");
        sqlControlSymbols.add("[");
        sqlControlSymbols.add("]");
    }
}<|MERGE_RESOLUTION|>--- conflicted
+++ resolved
@@ -2027,17 +2027,11 @@
         }
     }
 
-<<<<<<< HEAD
     private TableWriter createTableFromCursor(CreateTableModel model, SqlExecutionContext executionContext) throws
             SqlException {
-        try (final RecordCursorFactory factory = generate(model.getQueryModel(), executionContext);
-             final RecordCursor cursor = factory.getCursor(executionContext)
-=======
-    private TableWriter createTableFromCursor(CreateTableModel model, SqlExecutionContext executionContext) throws SqlException {
         try (
                 final RecordCursorFactory factory = generate(model.getQueryModel(), executionContext);
                 final RecordCursor cursor = factory.getCursor(executionContext)
->>>>>>> 856f9e53
         ) {
             typeCast.clear();
             final RecordMetadata metadata = factory.getMetadata();
