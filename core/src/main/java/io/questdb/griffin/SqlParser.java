/*******************************************************************************
 *     ___                  _   ____  ____
 *    / _ \ _   _  ___  ___| |_|  _ \| __ )
 *   | | | | | | |/ _ \/ __| __| | | |  _ \
 *   | |_| | |_| |  __/\__ \ |_| |_| | |_) |
 *    \__\_\\__,_|\___||___/\__|____/|____/
 *
 *  Copyright (c) 2014-2019 Appsicle
 *  Copyright (c) 2019-2022 QuestDB
 *
 *  Licensed under the Apache License, Version 2.0 (the "License");
 *  you may not use this file except in compliance with the License.
 *  You may obtain a copy of the License at
 *
 *  http://www.apache.org/licenses/LICENSE-2.0
 *
 *  Unless required by applicable law or agreed to in writing, software
 *  distributed under the License is distributed on an "AS IS" BASIS,
 *  WITHOUT WARRANTIES OR CONDITIONS OF ANY KIND, either express or implied.
 *  See the License for the specific language governing permissions and
 *  limitations under the License.
 *
 ******************************************************************************/

package io.questdb.griffin;

import io.questdb.cairo.CairoConfiguration;
import io.questdb.cairo.ColumnType;
import io.questdb.cairo.PartitionBy;
import io.questdb.cairo.TableUtils;
import io.questdb.griffin.model.*;
import io.questdb.std.*;
import org.jetbrains.annotations.NotNull;
import org.jetbrains.annotations.Nullable;

import static io.questdb.griffin.SqlKeywords.*;

public final class SqlParser {

    public static final int MAX_ORDER_BY_COLUMNS = 1560;
    private static final LowerCaseAsciiCharSequenceHashSet tableAliasStop = new LowerCaseAsciiCharSequenceHashSet();
    private static final LowerCaseAsciiCharSequenceHashSet columnAliasStop = new LowerCaseAsciiCharSequenceHashSet();
    private static final LowerCaseAsciiCharSequenceHashSet groupByStopSet = new LowerCaseAsciiCharSequenceHashSet();
    private static final LowerCaseAsciiCharSequenceIntHashMap joinStartSet = new LowerCaseAsciiCharSequenceIntHashMap();
    private static final LowerCaseAsciiCharSequenceHashSet setOperations = new LowerCaseAsciiCharSequenceHashSet();
    private final ObjectPool<ExpressionNode> expressionNodePool;
    private final ExpressionTreeBuilder expressionTreeBuilder;
    private final ObjectPool<QueryModel> queryModelPool;
    private final ObjectPool<QueryColumn> queryColumnPool;
    private final ObjectPool<AnalyticColumn> analyticColumnPool;
    private final ObjectPool<CreateTableModel> createTableModelPool;
    private final ObjectPool<ColumnCastModel> columnCastModelPool;
    private final ObjectPool<RenameTableModel> renameTableModelPool;
    private final ObjectPool<WithClauseModel> withClauseModelPool;
    private final ObjectPool<InsertModel> insertModelPool;
    private final ObjectPool<CopyModel> copyModelPool;
    private final ExpressionParser expressionParser;
    private final CairoConfiguration configuration;
    private final PostOrderTreeTraversalAlgo traversalAlgo;
    private final ObjList<ExpressionNode> tempExprNodes = new ObjList<>();
    private final CharacterStore characterStore;
    private final SqlOptimiser optimiser;
    private final PostOrderTreeTraversalAlgo.Visitor rewriteCase0Ref = this::rewriteCase0;
    private final PostOrderTreeTraversalAlgo.Visitor rewriteCount0Ref = this::rewriteCount0;
    private final PostOrderTreeTraversalAlgo.Visitor rewriteConcat0Ref = this::rewriteConcat0;
    private final PostOrderTreeTraversalAlgo.Visitor rewriteTypeQualifier0Ref = this::rewriteTypeQualifier0;
    private final LowerCaseCharSequenceObjHashMap<WithClauseModel> topLevelWithModel = new LowerCaseCharSequenceObjHashMap<>();
    private boolean subQueryMode = false;

    SqlParser(
            CairoConfiguration configuration,
            SqlOptimiser optimiser,
            CharacterStore characterStore,
            ObjectPool<ExpressionNode> expressionNodePool,
            ObjectPool<QueryColumn> queryColumnPool,
            ObjectPool<QueryModel> queryModelPool,
            PostOrderTreeTraversalAlgo traversalAlgo
    ) {
        this.expressionNodePool = expressionNodePool;
        this.queryModelPool = queryModelPool;
        this.queryColumnPool = queryColumnPool;
        this.expressionTreeBuilder = new ExpressionTreeBuilder();
        this.analyticColumnPool = new ObjectPool<>(AnalyticColumn.FACTORY, configuration.getAnalyticColumnPoolCapacity());
        this.createTableModelPool = new ObjectPool<>(CreateTableModel.FACTORY, configuration.getCreateTableModelPoolCapacity());
        this.columnCastModelPool = new ObjectPool<>(ColumnCastModel.FACTORY, configuration.getColumnCastModelPoolCapacity());
        this.renameTableModelPool = new ObjectPool<>(RenameTableModel.FACTORY, configuration.getRenameTableModelPoolCapacity());
        this.withClauseModelPool = new ObjectPool<>(WithClauseModel.FACTORY, configuration.getWithClauseModelPoolCapacity());
        this.insertModelPool = new ObjectPool<>(InsertModel.FACTORY, configuration.getInsertPoolCapacity());
        this.copyModelPool = new ObjectPool<>(CopyModel.FACTORY, configuration.getCopyPoolCapacity());
        this.configuration = configuration;
        this.traversalAlgo = traversalAlgo;
        this.characterStore = characterStore;
        this.optimiser = optimiser;
        this.expressionParser = new ExpressionParser(expressionNodePool, this, characterStore);
    }

    public static boolean isFullSampleByPeriod(ExpressionNode n) {
        return n != null && (n.type == ExpressionNode.CONSTANT || (n.type == ExpressionNode.LITERAL && isValidSampleByPeriodLetter(n.token)));
    }

    private static SqlException err(GenericLexer lexer, String msg) {
        return SqlException.$(lexer.lastTokenPosition(), msg);
    }

    private static SqlException errUnexpected(GenericLexer lexer, CharSequence token) {
        return SqlException.unexpectedToken(lexer.lastTokenPosition(), token);
    }

    private static boolean isValidSampleByPeriodLetter(CharSequence token) {
        if (token.length() != 1) return false;
        switch (token.charAt(0)) {
            case 'T':
                // millis
            case 's':
                // seconds
            case 'm':
                // minutes
            case 'h':
                // hours
            case 'd':
                // days
            case 'M':
                // months
            case 'y':
                return true;
            default:
                return false;
        }
    }

    private void addConcatArgs(ObjList<ExpressionNode> args, ExpressionNode leaf) {
        if (leaf.type != ExpressionNode.FUNCTION || !isConcatFunction(leaf.token)) {
            args.add(leaf);
            return;
        }

        // Nested CONCAT. Expand it from CONCAT(x, CONCAT(y, z)) into CONCAT(x, y, z).
        if (leaf.args.size() > 0) {
            args.addAll(leaf.args);
        } else {
            args.add(leaf.rhs);
            args.add(leaf.lhs);
        }
    }

    private void assertNotDot(GenericLexer lexer, CharSequence tok) throws SqlException {
        if (Chars.indexOf(tok, '.') != -1) {
            throw SqlException.$(lexer.lastTokenPosition(), "'.' is not allowed here");
        }
    }

    void clear() {
        queryModelPool.clear();
        queryColumnPool.clear();
        expressionNodePool.clear();
        analyticColumnPool.clear();
        createTableModelPool.clear();
        columnCastModelPool.clear();
        renameTableModelPool.clear();
        withClauseModelPool.clear();
        subQueryMode = false;
        characterStore.clear();
        insertModelPool.clear();
        expressionTreeBuilder.reset();
        copyModelPool.clear();
        topLevelWithModel.clear();
    }

    private CharSequence createColumnAlias(ExpressionNode node, QueryModel model) {
        return SqlUtil.createColumnAlias(
                characterStore,
                GenericLexer.unquote(node.token),
                Chars.indexOf(node.token, '.'),
                model.getAliasToColumnMap(),
                node.type != ExpressionNode.LITERAL
        );
    }

    private void expectBy(GenericLexer lexer) throws SqlException {
        if (isByKeyword(tok(lexer, "'by'"))) {
            return;
        }
        throw SqlException.$((lexer.lastTokenPosition()), "'by' expected");
    }

    private ExpressionNode expectExpr(GenericLexer lexer) throws SqlException {
        final ExpressionNode n = expr(lexer, (QueryModel) null);
        if (n != null) {
            return n;
        }
        throw SqlException.$(lexer.hasUnparsed() ? lexer.lastTokenPosition() : lexer.getPosition(), "Expression expected");
    }

    private int expectInt(GenericLexer lexer) throws SqlException {
        CharSequence tok = tok(lexer, "integer");
        boolean negative;
        if (Chars.equals(tok, '-')) {
            negative = true;
            tok = tok(lexer, "integer");
        } else {
            negative = false;
        }
        try {
            int result = Numbers.parseInt(tok);
            return negative ? -result : result;
        } catch (NumericException e) {
            throw err(lexer, "bad integer");
        }
    }

    private ExpressionNode expectLiteral(GenericLexer lexer) throws SqlException {
        CharSequence tok = tok(lexer, "literal");
        int pos = lexer.lastTokenPosition();
        validateLiteral(pos, tok);
        return nextLiteral(GenericLexer.immutableOf(GenericLexer.unquote(tok)), pos);
    }

    private long expectLong(GenericLexer lexer) throws SqlException {
        CharSequence tok = tok(lexer, "long integer");
        boolean negative;
        if (Chars.equals(tok, '-')) {
            negative = true;
            tok = tok(lexer, "long integer");
        } else {
            negative = false;
        }
        try {
            long result = Numbers.parseLong(tok);
            return negative ? -result : result;
        } catch (NumericException e) {
            throw err(lexer, "bad long integer");
        }
    }

    private void expectObservation(GenericLexer lexer) throws SqlException {
        if (isObservationKeyword(tok(lexer, "'observation'"))) {
            return;
        }
        throw SqlException.$((lexer.lastTokenPosition()), "'observation' expected");
    }

    private void expectOffset(GenericLexer lexer) throws SqlException {
        if (isOffsetKeyword(tok(lexer, "'offset'"))) {
            return;
        }
        throw SqlException.$((lexer.lastTokenPosition()), "'offset' expected");
    }

    private void expectSample(GenericLexer lexer, QueryModel model) throws SqlException {
        final ExpressionNode n = expr(lexer, (QueryModel) null);
        if (isFullSampleByPeriod(n)) {
            model.setSampleBy(n);
            return;
        }
        // This is complex expression of sample by period. It must follow time unit interval
        ExpressionNode periodUnit = expectLiteral(lexer);
        if (periodUnit == null || periodUnit.type != ExpressionNode.LITERAL || !isValidSampleByPeriodLetter(periodUnit.token)) {
            int lexerPosition = lexer.hasUnparsed() ? lexer.lastTokenPosition() : lexer.getPosition();
            throw SqlException.$(periodUnit != null ? periodUnit.position : lexerPosition, "one letter sample by period unit expected");
        }
        model.setSampleBy(n, periodUnit);
    }

    private CharSequence expectTableNameOrSubQuery(GenericLexer lexer) throws SqlException {
        return tok(lexer, "table name or sub-query");
    }

    private void expectTo(GenericLexer lexer) throws SqlException {
        if (isToKeyword(tok(lexer, "'to'"))) {
            return;
        }
        throw SqlException.$((lexer.lastTokenPosition()), "'to' expected");
    }

    private void expectTok(GenericLexer lexer, CharSequence tok, CharSequence expected) throws SqlException {
        if (tok == null || !Chars.equalsLowerCaseAscii(tok, expected)) {
            throw SqlException.position(lexer.lastTokenPosition()).put('\'').put(expected).put("' expected");
        }
    }

    private void expectTok(GenericLexer lexer, CharSequence expected) throws SqlException {
        CharSequence tok = optTok(lexer);
        if (tok == null) {
            throw SqlException.position(lexer.getPosition()).put('\'').put(expected).put("' expected");
        }
        expectTok(lexer, tok, expected);
    }

    private void expectTok(GenericLexer lexer, char expected) throws SqlException {
        CharSequence tok = optTok(lexer);
        if (tok == null) {
            throw SqlException.position(lexer.getPosition()).put('\'').put(expected).put("' expected");
        }
        expectTok(tok, lexer.lastTokenPosition(), expected);
    }

    private void expectTok(CharSequence tok, int pos, char expected) throws SqlException {
        if (tok == null || !Chars.equals(tok, expected)) {
            throw SqlException.position(pos).put('\'').put(expected).put("' expected");
        }
    }

    private void expectZone(GenericLexer lexer) throws SqlException {
        if (isZoneKeyword(tok(lexer, "'zone'"))) {
            return;
        }
        throw SqlException.$((lexer.lastTokenPosition()), "'zone' expected");
    }

    ExpressionNode expr(GenericLexer lexer, QueryModel model) throws SqlException {
        try {
            expressionTreeBuilder.pushModel(model);
            expressionParser.parseExpr(lexer, expressionTreeBuilder);
            return rewriteKnownStatements(expressionTreeBuilder.poll());
        } catch (SqlException e) {
            expressionTreeBuilder.reset();
            throw e;
        } finally {
            expressionTreeBuilder.popModel();
        }
    }

    // test only
    void expr(GenericLexer lexer, ExpressionParserListener listener) throws SqlException {
        expressionParser.parseExpr(lexer, listener);
    }

    private int getCreateTableColumnIndex(CreateTableModel model, CharSequence columnName, int position) throws SqlException {
        int index = model.getColumnIndex(columnName);
        if (index == -1) {
            throw SqlException.invalidColumn(position, columnName);
        }
        return index;
    }

    private boolean isFieldTerm(CharSequence tok) {
        return Chars.equals(tok, ')') || Chars.equals(tok, ',');
    }

    private ExpressionNode literal(GenericLexer lexer, CharSequence name) {
        return literal(name, lexer.lastTokenPosition());
    }

    private ExpressionNode literal(CharSequence name, int position) {
        // this can never be null in its current contexts
        // every time this function is called is after lexer.unparse(), which ensures non-null token.
        return expressionNodePool.next().of(ExpressionNode.LITERAL, GenericLexer.unquote(name), 0, position);
    }

    private ExpressionNode nextConstant(CharSequence value) {
        return expressionNodePool.next().of(ExpressionNode.CONSTANT, value, 0, 0);
    }

    private ExpressionNode nextLiteral(CharSequence token, int position) {
        return SqlUtil.nextLiteral(expressionNodePool, token, position);
    }

    private CharSequence notTermTok(GenericLexer lexer) throws SqlException {
        CharSequence tok = tok(lexer, "')' or ','");
        if (isFieldTerm(tok)) {
            throw err(lexer, "missing column definition");
        }
        return tok;
    }

    private CharSequence optTok(GenericLexer lexer) {
        CharSequence tok = SqlUtil.fetchNext(lexer);
        if (tok == null || (subQueryMode && Chars.equals(tok, ')'))) {
            return null;
        }
        return tok;
    }

    ExecutionModel parse(GenericLexer lexer, SqlExecutionContext executionContext) throws SqlException {
        CharSequence tok = tok(lexer, "'create', 'rename' or 'select'");

        if (isSelectKeyword(tok)) {
            return parseSelect(lexer);
        }

        if (isCreateKeyword(tok)) {
            return parseCreateStatement(lexer, executionContext);
        }

        if (isUpdateKeyword(tok)) {
            return parseUpdate(lexer);
        }

        if (isRenameKeyword(tok)) {
            return parseRenameStatement(lexer);
        }

        if (isInsertKeyword(tok)) {
            return parseInsert(lexer);
        }

        if (isCopyKeyword(tok)) {
            return parseCopy(lexer);
        }

        if (isWithKeyword(tok)) {
            return parseWith(lexer);
        }

        return parseSelect(lexer);
    }

    QueryModel parseAsSubQuery(GenericLexer lexer, @Nullable LowerCaseCharSequenceObjHashMap<WithClauseModel> withClauses) throws SqlException {
        QueryModel model;
        this.subQueryMode = true;
        try {
            model = parseDml(lexer, withClauses);
        } finally {
            this.subQueryMode = false;
        }
        return model;
    }

    private QueryModel parseAsSubQueryAndExpectClosingBrace(GenericLexer lexer, LowerCaseCharSequenceObjHashMap<WithClauseModel> withClauses) throws SqlException {
        final QueryModel model = parseAsSubQuery(lexer, withClauses);
        expectTok(lexer, ')');
        return model;
    }

    private ExecutionModel parseCopy(GenericLexer lexer) throws SqlException {
        if (configuration.getInputRoot() == null) {
            throw SqlException.$(lexer.lastTokenPosition(), "COPY is disabled ['cairo.sql.copy.root' is not set?]");
        }
        ExpressionNode tableName = expectExpr(lexer);
        CharSequence tok = tok(lexer, "'from' or 'to'");

        if (isFromKeyword(tok)) {
            final ExpressionNode fileName = expectExpr(lexer);
            if (fileName.token.length() < 3 && Chars.startsWith(fileName.token, '\'')) {
                throw SqlException.$(fileName.position, "file name expected");
            }
            CopyModel model = copyModelPool.next();
            model.setTableName(tableName);
            model.setFileName(fileName);

            tok = optTok(lexer);
            if (tok != null && isWithKeyword(tok)) {
                tok = tok(lexer, "copy option");
                while (tok != null) {
                    if (isHeaderKeyword(tok)) {
                        model.setHeader(isTrueKeyword(tok(lexer, "'true' or 'false'")));
                        tok = optTok(lexer);
                    } else {
                        throw SqlException.$(lexer.lastTokenPosition(), "unexpected option");
                    }
                }
            }
            return model;
        }
        throw SqlException.$(lexer.lastTokenPosition(), "'from' expected");
    }

    private ExecutionModel parseCreateStatement(GenericLexer lexer, SqlExecutionContext executionContext) throws SqlException {
        expectTok(lexer, "table");
        return parseCreateTable(lexer, executionContext);
    }

    private ExecutionModel parseCreateTable(GenericLexer lexer, SqlExecutionContext executionContext) throws SqlException {
        final CreateTableModel model = createTableModelPool.next();
        final CharSequence tableName;
        CharSequence tok = tok(lexer, "table name or 'if'");
        if (SqlKeywords.isIfKeyword(tok)) {
            if (SqlKeywords.isNotKeyword(tok(lexer, "'not'")) && SqlKeywords.isExistsKeyword(tok(lexer, "'exists'"))) {
                model.setIgnoreIfExists(true);
                tableName = tok(lexer, "table name");
            } else {
                throw SqlException.$(lexer.lastTokenPosition(), "'if not exists' expected");
            }
        } else {
            tableName = tok;
        }

        model.setName(nextLiteral(GenericLexer.assertNoDotsAndSlashes(GenericLexer.unquote(tableName), lexer.lastTokenPosition()), lexer.lastTokenPosition()));

        tok = tok(lexer, "'(' or 'as'");

        if (Chars.equals(tok, '(')) {
            lexer.unparseLast();
            parseCreateTableColumns(lexer, model);
        } else if (isAsKeyword(tok)) {
            parseCreateTableAsSelect(lexer, model, executionContext);
        } else {
            throw errUnexpected(lexer, tok);
        }

        while ((tok = optTok(lexer)) != null && Chars.equals(tok, ',')) {
            tok = tok(lexer, "'index' or 'cast'");
            if (isIndexKeyword(tok)) {
                parseCreateTableIndexDef(lexer, model);
            } else if (isCastKeyword(tok)) {
                parseCreateTableCastDef(lexer, model);
            } else {
                throw errUnexpected(lexer, tok);
            }
        }

        ExpressionNode timestamp = parseTimestamp(lexer, tok);
        if (timestamp != null) {
            // ignore index, validate column
            int timestampIdx = getCreateTableColumnIndex(model, timestamp.token, timestamp.position);
            int timestampType = model.getColumnType(timestampIdx);
            if (timestampType != ColumnType.TIMESTAMP && timestampType != -1) { //type can be -1 for create table as select because types aren't known yet
                throw SqlException.position(timestamp.position).put("TIMESTAMP column expected [actual=").put(ColumnType.nameOf(timestampType)).put(']');
            }
            model.setTimestamp(timestamp);
            tok = optTok(lexer);
        }

        int maxUncommittedRows = configuration.getMaxUncommittedRows();
        long commitLag = configuration.getCommitLag();

        ExpressionNode partitionBy = parseCreateTablePartition(lexer, tok);
        if (partitionBy != null) {
            if (model.getTimestamp() == null) {
                throw SqlException.$(partitionBy.position, "partitioning is possible only on tables with designated timestamps");
            }
            if (PartitionBy.fromString(partitionBy.token) == -1) {
                throw SqlException.$(partitionBy.position, "'NONE', 'DAY', 'MONTH' or 'YEAR' expected");
            }
            model.setPartitionBy(partitionBy);
            tok = optTok(lexer);
            if (tok != null && isWithKeyword(tok)) {
                ExpressionNode expr;
                while ((expr = expr(lexer, (QueryModel) null)) != null) {
                    if (Chars.equals(expr.token, '=')) {
                        if (isMaxUncommittedRowsParam(expr.lhs.token)) {
                            try {
                                maxUncommittedRows = Numbers.parseInt(expr.rhs.token);
                            } catch (NumericException e) {
                                throw SqlException.position(lexer.getPosition()).put(" could not parse maxUncommittedRows value \"").put(expr.rhs.token).put('"');
                            }
                        } else if (isCommitLag(expr.lhs.token)) {
                            commitLag = SqlUtil.expectMicros(expr.rhs.token, lexer.getPosition());
                        } else {
                            throw SqlException.position(lexer.getPosition()).put(" unrecognized ").put(expr.lhs.token).put(" after WITH");
                        }
                        tok = optTok(lexer);
                        if (null != tok && Chars.equals(tok, ',')) {
                            continue;
                        }
                        break;
                    }
                    throw SqlException.position(lexer.getPosition()).put(" expected parameter after WITH");
                }
            }
        }

        model.setMaxUncommittedRows(maxUncommittedRows);
        model.setCommitLag(commitLag);

        if (tok == null || Chars.equals(tok, ';')) {
            return model;
        }
        throw errUnexpected(lexer, tok);
    }

    private void parseCreateTableAsSelect(GenericLexer lexer, CreateTableModel model, SqlExecutionContext executionContext) throws SqlException {
        expectTok(lexer, '(');
        QueryModel queryModel = optimiser.optimise(parseDml(lexer, null), executionContext);
        ObjList<QueryColumn> columns = queryModel.getBottomUpColumns();
        assert columns.size() > 0;

        // we do not know types of columns at this stage
        // compiler must put table together using query metadata.
        for (int i = 0, n = columns.size(); i < n; i++) {
            model.addColumn(columns.getQuick(i).getName(), -1, configuration.getDefaultSymbolCapacity(), configuration.getRandom().nextLong());
        }

        model.setQueryModel(queryModel);
        expectTok(lexer, ')');
    }

    private void parseCreateTableCastDef(GenericLexer lexer, CreateTableModel model) throws SqlException {
        if (model.getQueryModel() == null) {
            throw SqlException.$(lexer.lastTokenPosition(), "cast is only supported in 'create table as ...' context");
        }
        expectTok(lexer, '(');
        ColumnCastModel columnCastModel = columnCastModelPool.next();

        final ExpressionNode columnName = expectLiteral(lexer);
        columnCastModel.setName(columnName);
        expectTok(lexer, "as");

        final ExpressionNode columnType = expectLiteral(lexer);
        final int type = toColumnType(lexer, columnType.token);
        columnCastModel.setType(type, columnName.position, columnType.position);

        if (ColumnType.isSymbol(type)) {
            CharSequence tok = tok(lexer, "'capacity', 'nocache', 'cache' or ')'");

            int symbolCapacity;
            int capacityPosition;
            if (isCapacityKeyword(tok)) {
                capacityPosition = lexer.getPosition();
                columnCastModel.setSymbolCapacity(symbolCapacity = parseSymbolCapacity(lexer));
                tok = tok(lexer, "'nocache', 'cache' or ')'");
            } else {
                columnCastModel.setSymbolCapacity(configuration.getDefaultSymbolCapacity());
                symbolCapacity = -1;
                capacityPosition = -1;
            }

            final boolean cached;
            if (isNoCacheKeyword(tok)) {
                cached = false;
            } else if (isCacheKeyword(tok)) {
                cached = true;
            } else {
                cached = configuration.getDefaultSymbolCacheFlag();
                lexer.unparseLast();
            }

            columnCastModel.setSymbolCacheFlag(cached);

            if (cached && symbolCapacity != -1) {
                assert capacityPosition != -1;
                TableUtils.validateSymbolCapacityCached(true, symbolCapacity, capacityPosition);
            }

            columnCastModel.setIndexed(false);
        }

        expectTok(lexer, ')');

        if (!model.addColumnCastModel(columnCastModel)) {
            throw SqlException.$(columnCastModel.getName().position, "duplicate cast");
        }
    }

    private void parseCreateTableColumns(GenericLexer lexer, CreateTableModel model) throws SqlException {
        expectTok(lexer, '(');

        while (true) {
            final int position = lexer.lastTokenPosition();
            final CharSequence name = GenericLexer.immutableOf(GenericLexer.unquote(notTermTok(lexer)));
            final int type = toColumnType(lexer, notTermTok(lexer));

            if (!TableUtils.isValidColumnName(name)) {
                throw SqlException.$(position, " new column name contains invalid characters");
            }

            if (!model.addColumn(name, type, configuration.getDefaultSymbolCapacity(), configuration.getRandom().nextLong())) {
                throw SqlException.$(position, "Duplicate column");
            }

            CharSequence tok;
            if (ColumnType.isSymbol(type)) {
                tok = tok(lexer, "'capacity', 'nocache', 'cache', 'index' or ')'");

                int symbolCapacity;
                if (isCapacityKeyword(tok)) {
                    // when capacity is not set explicitly it will default via configuration
                    model.symbolCapacity(symbolCapacity = parseSymbolCapacity(lexer));
                    tok = tok(lexer, "'nocache', 'cache', 'index' or ')'");
                } else {
                    symbolCapacity = -1;
                }

                final boolean cached;
                if (isNoCacheKeyword(tok)) {
                    cached = false;
                } else if (isCacheKeyword(tok)) {
                    cached = true;
                } else {
                    cached = configuration.getDefaultSymbolCacheFlag();
                    lexer.unparseLast();
                }
                model.cached(cached);
                if (cached && symbolCapacity != -1) {
                    TableUtils.validateSymbolCapacityCached(true, symbolCapacity, lexer.lastTokenPosition());
                }
                tok = parseCreateTableInlineIndexDef(lexer, model);
            } else {
                tok = null;
            }

            if (tok == null) {
                tok = tok(lexer, "',' or ')'");
            }

            //ignoring `PRECISION`
            if (SqlKeywords.isPrecisionKeyword(tok)) {
                tok = tok(lexer, "'NOT' or 'NULL' or ',' or ')'");
            }

            //ignoring `NULL` and `NOT NULL`
            if (SqlKeywords.isNotKeyword(tok)) {
                tok = tok(lexer, "'NULL'");
            }

            if (SqlKeywords.isNullKeyword(tok)) {
                tok = tok(lexer, "','");
            }

            if (Chars.equals(tok, ')')) {
                break;
            }

            if (!Chars.equals(tok, ',')) {
                throw err(lexer, "',' or ')' expected");
            }
        }
    }

    private void parseCreateTableIndexDef(GenericLexer lexer, CreateTableModel model) throws SqlException {
        expectTok(lexer, '(');
        final int columnIndex = getCreateTableColumnIndex(model, expectLiteral(lexer).token, lexer.lastTokenPosition());

        if (isCapacityKeyword(tok(lexer, "'capacity'"))) {
            int errorPosition = lexer.getPosition();
            int indexValueBlockSize = expectInt(lexer);
            TableUtils.validateIndexValueBlockSize(errorPosition, indexValueBlockSize);
            model.setIndexFlags(columnIndex, true, Numbers.ceilPow2(indexValueBlockSize));
        } else {
            model.setIndexFlags(columnIndex, true, configuration.getIndexValueBlockSize());
            lexer.unparseLast();
        }
        expectTok(lexer, ')');
    }

    private CharSequence parseCreateTableInlineIndexDef(GenericLexer lexer, CreateTableModel model) throws SqlException {
        CharSequence tok = tok(lexer, "')', or 'index'");

        if (isFieldTerm(tok)) {
            model.setIndexFlags(false, configuration.getIndexValueBlockSize());
            return tok;
        }

        expectTok(lexer, tok, "index");

        if (isFieldTerm(tok = tok(lexer, ") | , expected"))) {
            model.setIndexFlags(true, configuration.getIndexValueBlockSize());
            return tok;
        }

        expectTok(lexer, tok, "capacity");

        int errorPosition = lexer.getPosition();
        int indexValueBlockSize = expectInt(lexer);
        TableUtils.validateIndexValueBlockSize(errorPosition, indexValueBlockSize);
        model.setIndexFlags(true, Numbers.ceilPow2(indexValueBlockSize));
        return null;
    }

    private ExpressionNode parseCreateTablePartition(GenericLexer lexer, CharSequence tok) throws SqlException {
        if (tok != null && isPartitionKeyword(tok)) {
            expectTok(lexer, "by");
            return expectLiteral(lexer);
        }
        return null;
    }

    private QueryModel parseDml(GenericLexer lexer, @Nullable LowerCaseCharSequenceObjHashMap<WithClauseModel> withClauses) throws SqlException {
        QueryModel model = null;
        QueryModel prevModel = null;
        while (true) {

            LowerCaseCharSequenceObjHashMap<WithClauseModel> parentWithClauses = prevModel != null ? prevModel.getWithClauses() : withClauses;
            LowerCaseCharSequenceObjHashMap<WithClauseModel> topWithClauses = model == null ? topLevelWithModel : null;

            QueryModel unionModel = parseDml0(lexer, parentWithClauses, topWithClauses);
            if (prevModel == null) {
                model = unionModel;
                prevModel = model;
            } else {
                prevModel.setUnionModel(unionModel);
                prevModel = unionModel;
            }

            CharSequence tok = optTok(lexer);
            if (tok == null || Chars.equals(tok, ';') || setOperations.excludes(tok)) {
                lexer.unparseLast();
                return model;
            }

            if (isUnionKeyword(tok)) {
                tok = tok(lexer, "all or select");
                if (isAllKeyword(tok)) {
                    prevModel.setSetOperationType(QueryModel.SET_OPERATION_UNION_ALL);
                } else {
                    prevModel.setSetOperationType(QueryModel.SET_OPERATION_UNION);
                    lexer.unparseLast();
                }
            }

            if (isExceptKeyword(tok)) {
                prevModel.setSetOperationType(QueryModel.SET_OPERATION_EXCEPT);
            }

            if (isIntersectKeyword(tok)) {
                prevModel.setSetOperationType(QueryModel.SET_OPERATION_INTERSECT);
            }
        }
    }

    @NotNull
    private QueryModel parseDml0(
            GenericLexer lexer,
            @Nullable LowerCaseCharSequenceObjHashMap<WithClauseModel> parentWithClauses,
            @Nullable LowerCaseCharSequenceObjHashMap<WithClauseModel> topWithClauses
    ) throws SqlException {
        CharSequence tok;
        final int modelPosition = lexer.getPosition();

        QueryModel model = queryModelPool.next();
        model.setModelPosition(modelPosition);
        if (parentWithClauses != null) {
            model.getWithClauses().putAll(parentWithClauses);
        }

        tok = tok(lexer, "'select', 'with' or table name expected");

        if (isWithKeyword(tok)) {
            parseWithClauses(lexer, model.getWithClauses());
            tok = tok(lexer, "'select' or table name expected");
        } else if (topWithClauses != null) {
            model.getWithClauses().putAll(topWithClauses);
        }

        // [select]
        if (isSelectKeyword(tok)) {
            parseSelectClause(lexer, model);

            tok = optTok(lexer);

            if (tok != null && setOperations.contains(tok)) {
                tok = null;
            }

            if (tok == null || Chars.equals(tok, ';')) { //token can also be ';' on query boundary
                QueryModel nestedModel = queryModelPool.next();
                nestedModel.setModelPosition(modelPosition);
                ExpressionNode func = expressionNodePool.next().of(ExpressionNode.FUNCTION, "long_sequence", 0, lexer.lastTokenPosition());
                func.paramCount = 1;
                func.rhs = nextConstant("1");
                nestedModel.setTableName(func);
                model.setSelectModelType(QueryModel.SELECT_MODEL_VIRTUAL);
                model.setNestedModel(nestedModel);
                lexer.unparseLast();
                return model;
            }
        } else {
            lexer.unparseLast();
            model.addBottomUpColumn(SqlUtil.nextColumn(queryColumnPool, expressionNodePool, "*", "*"));
            model.setArtificialStar(true);
        }

        QueryModel nestedModel = queryModelPool.next();
        nestedModel.setModelPosition(modelPosition);

        parseFromClause(lexer, nestedModel, model);
        if (nestedModel.getLimitHi() != null || nestedModel.getLimitLo() != null) {
            model.setLimit(nestedModel.getLimitLo(), nestedModel.getLimitHi());
            nestedModel.setLimit(null, null);
        }
        model.setSelectModelType(QueryModel.SELECT_MODEL_CHOOSE);
        model.setNestedModel(nestedModel);
        final ExpressionNode n = nestedModel.getAlias();
        if (n != null) {
            model.setAlias(n);
        }
        return model;
    }

    private QueryModel parseDmlUpdate(GenericLexer lexer) throws SqlException {
        // Update QueryModel structure is
        // QueryModel with SET column expressions (updateQueryModel)
        // |-- nested QueryModel of select-virtual or select-choose of data selected for update (fromModel)
        //     |-- nested QueryModel with selected data (nestedModel)
        //         |-- join QueryModels to represent FROM clause
        CharSequence tok;
        final int modelPosition = lexer.getPosition();

        QueryModel updateQueryModel = queryModelPool.next();
        updateQueryModel.setModelType(ExecutionModel.UPDATE);
        updateQueryModel.setModelPosition(modelPosition);
        QueryModel fromModel = queryModelPool.next();
        fromModel.setModelPosition(modelPosition);
        updateQueryModel.setIsUpdate(true);
        fromModel.setIsUpdate(true);
        tok = tok(lexer, "UPDATE, WITH or table name expected");

        // [update]
        if (isUpdateKeyword(tok)) {
            // parse SET statements into updateQueryModel and rhs of SETs into fromModel to select
            parseUpdateClause(lexer, updateQueryModel, fromModel);

            // create nestedModel QueryModel to source rowids for the update
            QueryModel nestedModel = queryModelPool.next();
            nestedModel.setTableName(fromModel.getTableName());
            nestedModel.setAlias(updateQueryModel.getAlias());
            nestedModel.setIsUpdate(true);

            // nest nestedModel inside fromModel
            fromModel.setTableName(null);
            fromModel.setNestedModel(nestedModel);

            // Add WITH clauses if they exist into fromModel
            fromModel.getWithClauses().putAll(topLevelWithModel);

            tok = optTok(lexer);

            // [from]
            if (tok != null && isFromKeyword(tok)) {
                tok = ","; // FROM in Postgres UPDATE statement means cross join
                int joinType;
                int i = 0;
                while (tok != null && (joinType = joinStartSet.get(tok)) != -1) {
                    if (i++ == 1) {
                        throw SqlException.$(lexer.lastTokenPosition(), "JOIN is not supported on UPDATE statement");
                    }
                    // expect multiple [[inner | outer | cross] join]
                    nestedModel.addJoinModel(parseJoin(lexer, tok, joinType, topLevelWithModel));
                    tok = optTok(lexer);
                }
            } else if (tok != null && isSemicolon(tok)) {
                tok = null;
            } else if (tok != null && !isWhereKeyword(tok)) {
                throw SqlException.$(lexer.lastTokenPosition(), "FROM, WHERE or EOF expected");
            }

            // [where]
            if (tok != null && isWhereKeyword(tok)) {
                ExpressionNode expr = expr(lexer, fromModel);
                if (expr != null) {
                    nestedModel.setWhereClause(expr);
                } else {
                    throw SqlException.$((lexer.lastTokenPosition()), "empty where clause");
                }
            } else if (tok != null && !isSemicolon(tok)) {
                throw errUnexpected(lexer, tok);
            }

            updateQueryModel.setNestedModel(fromModel);
        }
        return updateQueryModel;
    }

    private void parseUpdateClause(GenericLexer lexer, QueryModel updateQueryModel, QueryModel fromModel) throws SqlException {
        CharSequence tok = tok(lexer, "table name or alias");
        CharSequence tableName = GenericLexer.immutableOf(GenericLexer.unquote(tok));
        ExpressionNode tableNameExpr = ExpressionNode.FACTORY.newInstance().of(ExpressionNode.LITERAL, tableName, 0, 0);
        updateQueryModel.setTableName(tableNameExpr);
        fromModel.setTableName(tableNameExpr);

        tok = tok(lexer, "AS, SET or table alias expected");
        if (isAsKeyword(tok)) {
            tok = tok(lexer, "table alias expected");
            if (isSetKeyword(tok)) {
                throw SqlException.$(lexer.lastTokenPosition(), "table alias expected");
            }
        }

        if (!isAsKeyword(tok) && !isSetKeyword(tok)) {
            // This is table alias
            CharSequence tableAlias = GenericLexer.immutableOf(tok);
            ExpressionNode tableAliasExpr = ExpressionNode.FACTORY.newInstance().of(ExpressionNode.LITERAL, tableAlias, 0, 0);
            updateQueryModel.setAlias(tableAliasExpr);
            tok = tok(lexer, "SET expected");
        }

        if (!isSetKeyword(tok)) {
            throw SqlException.$(lexer.lastTokenPosition(), "SET expected");
        }

        while (true) {
            // Column
            tok = tok(lexer, "column name");
            CharSequence col = GenericLexer.immutableOf(GenericLexer.unquote(tok));
            int colPosition = lexer.lastTokenPosition();

            expectTok(lexer, "=");

            // Value expression
            ExpressionNode expr = expr(lexer, (QueryModel) null);
            ExpressionNode setColumnExpression = expressionNodePool.next().of(ExpressionNode.LITERAL, col, 0, colPosition);
            updateQueryModel.getUpdateExpressions().add(setColumnExpression);

            QueryColumn valueColumn = queryColumnPool.next().of(col, expr);
            fromModel.addBottomUpColumn(valueColumn);

            tok = optTok(lexer);
            if (tok == null) {
                break;
            }

            if (tok.length() != 1 || tok.charAt(0) != ',') {
                lexer.unparse();
                break;
            }
        }
    }

    private void parseFromClause(GenericLexer lexer, QueryModel model, QueryModel masterModel) throws SqlException {
        CharSequence tok = expectTableNameOrSubQuery(lexer);
        // expect "(" in case of sub-query

        if (Chars.equals(tok, '(')) {
            QueryModel proposedNested = parseAsSubQueryAndExpectClosingBrace(lexer, masterModel.getWithClauses());
            tok = optTok(lexer);

            // do not collapse aliased sub-queries or those that have timestamp()
            // select * from (table) x
            if (tok == null || (tableAliasStop.contains(tok) && !SqlKeywords.isTimestampKeyword(tok))) {

                final QueryModel target = proposedNested.getNestedModel();
                // when * is artificial, there is no union, there is no "where" clause inside sub-query,
                // e.g. there was no "select * from" we should collapse sub-query to a regular table
                if (
                        proposedNested.isArtificialStar()
                                && proposedNested.getUnionModel() == null
                                && target.getWhereClause() == null
                                && target.getOrderBy().size() == 0
                                && target.getLatestBy().size() == 0
                                && target.getNestedModel() == null
                                && target.getSampleBy() == null
                                && target.getGroupBy().size() == 0
                                && proposedNested.getLimitLo() == null
                                && proposedNested.getLimitHi() == null
                ) {
                    model.setTableName(target.getTableName());
                    model.setAlias(target.getAlias());
                    model.setTimestamp(target.getTimestamp());

                    int n = target.getJoinModels().size();
                    for (int i = 1; i < n; i++) {
                        model.addJoinModel(target.getJoinModels().getQuick(i));
                    }
                    proposedNested = null;
                } else {
                    lexer.unparseLast();
                }
            } else {
                lexer.unparseLast();
            }

            if (proposedNested != null) {
                model.setNestedModel(proposedNested);
                model.setNestedModelIsSubQuery(true);
                tok = setModelAliasAndTimestamp(lexer, model);
            }
        } else {
            lexer.unparseLast();
            parseSelectFrom(lexer, model, masterModel.getWithClauses());
            tok = setModelAliasAndTimestamp(lexer, model);

            // expect [latest by] (deprecated syntax)
            if (tok != null && isLatestKeyword(tok)) {
                parseLatestBy(lexer, model);
                tok = optTok(lexer);
            }
        }

        // expect multiple [[inner | outer | cross] join]

        int joinType;
        while (tok != null && (joinType = joinStartSet.get(tok)) != -1) {
            model.addJoinModel(parseJoin(lexer, tok, joinType, masterModel.getWithClauses()));
            tok = optTok(lexer);
        }

        // expect [where]

        if (tok != null && isWhereKeyword(tok)) {
            if (model.getLatestByType() == QueryModel.LATEST_BY_NEW) {
                throw SqlException.$((lexer.lastTokenPosition()), "unexpected where clause after 'latest on'");
            }
            ExpressionNode expr = expr(lexer, model);
            if (expr != null) {
                model.setWhereClause(expr);
                tok = optTok(lexer);
            } else {
                throw SqlException.$((lexer.lastTokenPosition()), "empty where clause");
            }
        }

        // expect [latest by] (new syntax)

        if (tok != null && isLatestKeyword(tok)) {
            if (model.getLatestByType() == QueryModel.LATEST_BY_DEPRECATED) {
                throw SqlException.$((lexer.lastTokenPosition()), "mix of new and deprecated 'latest by' syntax");
            }
            expectTok(lexer, "on");
            parseLatestByNew(lexer, model);
            tok = optTok(lexer);
        }

        // expect [sample by]

        if (tok != null && isSampleKeyword(tok)) {
            expectBy(lexer);
            expectSample(lexer, model);
            tok = optTok(lexer);

            if (tok != null && isFillKeyword(tok)) {
                expectTok(lexer, '(');
                do {
                    final ExpressionNode fillNode = expr(lexer, model);
                    if (fillNode == null) {
                        throw SqlException.$(lexer.lastTokenPosition(), "'none', 'prev', 'mid', 'null' or number expected");
                    }
                    model.addSampleByFill(fillNode);
                    tok = tokIncludingLocalBrace(lexer, "',' or ')'");
                    if (Chars.equals(tok, ')')) {
                        break;
                    }
                    expectTok(tok, lexer.lastTokenPosition(), ',');
                } while (true);

                tok = optTok(lexer);
            }

            if (tok != null && isAlignKeyword(tok)) {
                expectTo(lexer);

                tok = tok(lexer, "'calendar' or 'first observation'");

                if (isCalendarKeyword(tok)) {
                    tok = optTok(lexer);

                    if (tok != null && !isSemicolon(tok)) {
                        if (isTimeKeyword(tok)) {
                            expectZone(lexer);
                            model.setSampleByTimezoneName(expectExpr(lexer));
                            tok = optTok(lexer);

                            if (tok != null) {
                                if (isWithKeyword(tok)) {
                                    tok = parseWithOffset(lexer, model);
                                } else {
                                    throw SqlException.$(lexer.lastTokenPosition(), "'with offset' expected");
                                }
                            } else {
                                model.setSampleByOffset(nextConstant("'00:00'"));
                            }
                        } else if (isWithKeyword(tok)) {
                            tok = parseWithOffset(lexer, model);
                        } else {
                            throw SqlException.$(lexer.lastTokenPosition(), "'time zone' or 'with offset' expected");
                        }
                    } else {
                        model.setSampleByTimezoneName(null);
                        model.setSampleByOffset(nextConstant("'00:00'"));
                    }
                } else if (isFirstKeyword(tok)) {
                    expectObservation(lexer);
                    model.setSampleByTimezoneName(null);
                    model.setSampleByOffset(null);
                    tok = optTok(lexer);
                } else {
                    throw SqlException.$(lexer.lastTokenPosition(), "'calendar' or 'first observation' expected");
                }
            }
        }

        // expect [group by]

        if (tok != null && isGroupKeyword(tok)) {
            expectBy(lexer);
            do {
                tokIncludingLocalBrace(lexer, "literal");
                lexer.unparseLast();
                ExpressionNode n = expr(lexer, model);
                if (n == null || (n.type != ExpressionNode.LITERAL && n.type != ExpressionNode.CONSTANT && n.type != ExpressionNode.FUNCTION && n.type != ExpressionNode.OPERATION)) {
                    throw SqlException.$(n == null ? lexer.lastTokenPosition() : n.position, "literal expected");
                }

                model.addGroupBy(n);

                tok = optTok(lexer);
            } while (tok != null && Chars.equals(tok, ','));
        }

        // expect [order by]

        if (tok != null && isOrderKeyword(tok)) {
            expectBy(lexer);
            do {
                tokIncludingLocalBrace(lexer, "literal");
                lexer.unparseLast();

                ExpressionNode n = expr(lexer, model);
                if (n == null || (n.type != ExpressionNode.LITERAL && n.type != ExpressionNode.CONSTANT)) {
                    throw SqlException.$(n == null ? lexer.lastTokenPosition() : n.position, "literal expected");
                }

                tok = optTok(lexer);

                if (tok != null && isDescKeyword(tok)) {

                    model.addOrderBy(n, QueryModel.ORDER_DIRECTION_DESCENDING);
                    tok = optTok(lexer);

                } else {

                    model.addOrderBy(n, QueryModel.ORDER_DIRECTION_ASCENDING);

                    if (tok != null && isAscKeyword(tok)) {
                        tok = optTok(lexer);
                    }
                }

                if (model.getOrderBy().size() >= MAX_ORDER_BY_COLUMNS) {
                    throw err(lexer, "Too many columns");
                }

            } while (tok != null && Chars.equals(tok, ','));
        }

        // expect [limit]
        if (tok != null && isLimitKeyword(tok)) {
            ExpressionNode lo = expr(lexer, model);
            ExpressionNode hi = null;

            tok = optTok(lexer);
            if (tok != null && Chars.equals(tok, ',')) {
                hi = expr(lexer, model);
            } else {
                lexer.unparseLast();
            }
            model.setLimit(lo, hi);
        } else {
            lexer.unparseLast();
        }
    }

    private ExecutionModel parseInsert(GenericLexer lexer) throws SqlException {

        final InsertModel model = insertModelPool.next();
        CharSequence tok = tok(lexer, "into or batch");
        if (SqlKeywords.isBatch(tok)) {
            long val = expectLong(lexer);
            if (val > 0) {
                model.setBatchSize(val);
            } else {
                throw SqlException.$(lexer.lastTokenPosition(), "batch size must be positive integer");
            }

            tok = tok(lexer, "into or commitLag");
            if (SqlKeywords.isCommitLag(tok)) {
                int pos = lexer.getPosition();
                model.setCommitLag(SqlUtil.expectMicros(tok(lexer, "lag value"), pos));
                expectTok(lexer, "into");
            }
        }

        if (!SqlKeywords.isInto(tok)) {
            throw SqlException.$(lexer.lastTokenPosition(), "'into' expected");
        }

        tok = tok(lexer, "table name");

        model.setTableName(nextLiteral(GenericLexer.assertNoDotsAndSlashes(GenericLexer.unquote(tok), lexer.lastTokenPosition()), lexer.lastTokenPosition()));

        tok = tok(lexer, "'(' or 'select'");

        if (Chars.equals(tok, '(')) {
            do {
                tok = tok(lexer, "column");
                if (Chars.equals(tok, ')')) {
                    throw err(lexer, "missing column name");
                }

                if (!model.addColumn(GenericLexer.immutableOf(GenericLexer.unquote(tok)), lexer.lastTokenPosition())) {
                    throw SqlException.position(lexer.lastTokenPosition()).put("duplicate column name: ").put(tok);
                }

            } while (Chars.equals((tok = tok(lexer, "','")), ','));

            expectTok(tok, lexer.lastTokenPosition(), ')');
            tok = optTok(lexer);
        }

        if (tok == null) {
            throw SqlException.$(lexer.getPosition(), "'select' or 'values' expected");
        }

        if (isSelectKeyword(tok)) {
            model.setSelectKeywordPosition(lexer.lastTokenPosition());
            lexer.unparseLast();
            final QueryModel queryModel = parseDml(lexer, null);
            model.setQueryModel(queryModel);
            return model;
        }

        if (isValuesKeyword(tok)) {
            do {
                expectTok(lexer, '(');
                ObjList<ExpressionNode> rowValues = new ObjList<>();
                do {
                    rowValues.add(expectExpr(lexer));
                } while (Chars.equals((tok = tok(lexer, "','")), ','));
                expectTok(tok, lexer.lastTokenPosition(), ')');
                model.addRowTupleValues(rowValues);
                model.addEndOfRowTupleValuesPosition(lexer.lastTokenPosition());
                tok = optTok(lexer);
                // no more tokens or ';' should indicate end of statement
                if (tok == null || Chars.equals(tok, ';')) {
                    return model;
                }
                expectTok(tok, lexer.lastTokenPosition(), ',');
            } while (true);
        }

        throw err(lexer, "'select' or 'values' expected");
    }

    private QueryModel parseJoin(GenericLexer lexer, CharSequence tok, int joinType, LowerCaseCharSequenceObjHashMap<WithClauseModel> parent) throws SqlException {
        QueryModel joinModel = queryModelPool.next();

        int errorPos = lexer.lastTokenPosition();

        if (isNotJoinKeyword(tok) && !Chars.equals(tok, ',')) {
            // not already a join?
            // was it "left" ?
            if (isLeftKeyword(tok)) {
                tok = tok(lexer, "join");
                joinType = QueryModel.JOIN_OUTER;
                if (isOuterKeyword(tok)) {
                    // LEFT OUTER
                    tok = tok(lexer, "join");
                }
            } else {
                tok = tok(lexer, "join");
            }
            if (isNotJoinKeyword(tok)) {
                throw SqlException.position(errorPos).put("'join' expected");
            }
        }

        joinModel.setJoinType(joinType);
        joinModel.setJoinKeywordPosition(errorPos);

        tok = expectTableNameOrSubQuery(lexer);

        if (Chars.equals(tok, '(')) {
            joinModel.setNestedModel(parseAsSubQueryAndExpectClosingBrace(lexer, parent));
        } else {
            lexer.unparseLast();
            parseSelectFrom(lexer, joinModel, parent);
        }

        tok = setModelAliasAndGetOptTok(lexer, joinModel);

        if (joinType == QueryModel.JOIN_CROSS && tok != null && isOnKeyword(tok)) {
            throw SqlException.$(lexer.lastTokenPosition(), "Cross joins cannot have join clauses");
        }

        switch (joinType) {
            case QueryModel.JOIN_ASOF:
            case QueryModel.JOIN_LT:
            case QueryModel.JOIN_SPLICE:
                if (tok == null || !isOnKeyword(tok)) {
                    lexer.unparseLast();
                    break;
                }
                // intentional fall through
            case QueryModel.JOIN_INNER:
            case QueryModel.JOIN_OUTER:
                expectTok(lexer, tok, "on");
                try {
                    expressionParser.parseExpr(lexer, expressionTreeBuilder);
                    ExpressionNode expr;
                    switch (expressionTreeBuilder.size()) {
                        case 0:
                            throw SqlException.$(lexer.lastTokenPosition(), "Expression expected");
                        case 1:
                            expr = expressionTreeBuilder.poll();
                            if (expr.type == ExpressionNode.LITERAL) {
                                do {
                                    joinModel.addJoinColumn(expr);
                                } while ((expr = expressionTreeBuilder.poll()) != null);
                            } else {
                                joinModel.setJoinCriteria(rewriteKnownStatements(expr));
                            }
                            break;
                        default:
                            // this code handles "join on (a,b,c)", e.g. list of columns
                            while ((expr = expressionTreeBuilder.poll()) != null) {
                                if (expr.type != ExpressionNode.LITERAL) {
                                    throw SqlException.$(lexer.lastTokenPosition(), "Column name expected");
                                }
                                joinModel.addJoinColumn(expr);
                            }
                            break;
                    }
                } catch (SqlException e) {
                    expressionTreeBuilder.reset();
                    throw e;
                }
                break;
            default:
                lexer.unparseLast();
                break;
        }

        return joinModel;
    }

    private void parseLatestBy(GenericLexer lexer, QueryModel model) throws SqlException {
        CharSequence tok = optTok(lexer);
        if (tok != null) {
            if (isByKeyword(tok)) {
                parseLatestByDeprecated(lexer, model);
                return;
            }
            if (isOnKeyword(tok)) {
                parseLatestByNew(lexer, model);
                return;
            }
        }
        throw SqlException.$((lexer.lastTokenPosition()), "'on' or 'by' expected");
    }

    private void parseLatestByDeprecated(GenericLexer lexer, QueryModel model) throws SqlException {
        // 'latest by' is already parsed at this point

        CharSequence tok;
        do {
            model.addLatestBy(expectLiteral(lexer));
            tok = SqlUtil.fetchNext(lexer);
        } while (Chars.equalsNc(tok, ','));

        model.setLatestByType(QueryModel.LATEST_BY_DEPRECATED);

        if (tok != null) {
            lexer.unparseLast();
        }
    }

    private void parseLatestByNew(GenericLexer lexer, QueryModel model) throws SqlException {
        // 'latest on' is already parsed at this point

        // <timestamp>
        final ExpressionNode timestamp = expectLiteral(lexer);
        model.setTimestamp(timestamp);
        // 'partition by'
        expectTok(lexer, "partition");
        expectTok(lexer, "by");
        // <columns>
        CharSequence tok;
        do {
            model.addLatestBy(expectLiteral(lexer));
            tok = SqlUtil.fetchNext(lexer);
        } while (Chars.equalsNc(tok, ','));

        model.setLatestByType(QueryModel.LATEST_BY_NEW);

        if (tok != null) {
            lexer.unparseLast();
        }
    }

    private ExecutionModel parseRenameStatement(GenericLexer lexer) throws SqlException {
        expectTok(lexer, "table");
        RenameTableModel model = renameTableModelPool.next();
        ExpressionNode e = expectExpr(lexer);
        if (e.type != ExpressionNode.LITERAL && e.type != ExpressionNode.CONSTANT) {
            throw SqlException.$(e.position, "literal or constant expected");
        }
        model.setFrom(e);
        expectTok(lexer, "to");

        e = expectExpr(lexer);
        if (e.type != ExpressionNode.LITERAL && e.type != ExpressionNode.CONSTANT) {
            throw SqlException.$(e.position, "literal or constant expected");
        }
        model.setTo(e);
        return model;
    }

    private ExecutionModel parseSelect(GenericLexer lexer) throws SqlException {
        lexer.unparseLast();
        final QueryModel model = parseDml(lexer, null);
        final CharSequence tok = optTok(lexer);
        if (tok == null || Chars.equals(tok, ';')) {
            return model;
        }
        throw errUnexpected(lexer, tok);
    }

    private void parseSelectClause(GenericLexer lexer, QueryModel model) throws SqlException {
        CharSequence tok = tok(lexer, "[distinct] column");

        ExpressionNode expr;
        if (isDistinctKeyword(tok)) {
            model.setDistinct(true);
        } else {
            lexer.unparseLast();
        }
        while (true) {

            tok = tok(lexer, "column");
            if (Chars.equals(tok, '*')) {
                expr = nextLiteral(GenericLexer.immutableOf(tok), lexer.lastTokenPosition());
            } else {
                // cut off some obvious errors
                if (isFromKeyword(tok)) {
                    throw SqlException.$(lexer.getPosition(), "column name expected");
                }

                if (isSelectKeyword(tok)) {
                    throw SqlException.$(lexer.getPosition(), "reserved name");
                }

                lexer.unparseLast();
                expr = expr(lexer, model);

                if (expr == null) {
                    throw SqlException.$(lexer.lastTokenPosition(), "missing expression");
                }

                if (Chars.endsWith(expr.token, '.') && expr.type == ExpressionNode.LITERAL) {
                    throw SqlException.$(expr.position + expr.token.length(), "'*' or column name expected");
                }
            }

            final CharSequence alias;

            tok = optTok(lexer);

            QueryColumn col;

            if (tok != null && isOverKeyword(tok)) {
                // analytic
                expectTok(lexer, '(');

                col = analyticColumnPool.next().of(null, expr);
                tok = tok(lexer, "'");

                if (isPartitionKeyword(tok)) {
                    expectTok(lexer, "by");

                    ObjList<ExpressionNode> partitionBy = ((AnalyticColumn) col).getPartitionBy();

                    do {
                        partitionBy.add(expectExpr(lexer));
                        tok = tok(lexer, "'order' or ')'");
                    } while (Chars.equals(tok, ','));
                }

                if (isOrderKeyword(tok)) {
                    expectTok(lexer, "by");

                    do {
                        final ExpressionNode orderByExpr = expectExpr(lexer);

                        tok = tokIncludingLocalBrace(lexer, "'asc' or 'desc'");

                        if (isDescKeyword(tok)) {
                            ((AnalyticColumn) col).addOrderBy(orderByExpr, QueryModel.ORDER_DIRECTION_DESCENDING);
                            tok = tok(lexer, "',' or ')'");
                        } else {
                            ((AnalyticColumn) col).addOrderBy(orderByExpr, QueryModel.ORDER_DIRECTION_ASCENDING);
                            if (isAscKeyword(tok)) {
                                tok = tok(lexer, "',' or ')'");
                            }
                        }
                    } while (Chars.equals(tok, ','));
                }
                expectTok(tok, lexer.lastTokenPosition(), ')');
                tok = optTok(lexer);

            } else {
                if (expr.type == ExpressionNode.QUERY) {
                    throw SqlException.$(expr.position, "query is not expected, did you mean column?");
                }
                col = queryColumnPool.next().of(null, expr);
            }

            if (tok != null && Chars.equals(tok, ';')) {
                alias = createColumnAlias(expr, model);
                //tok = optTok(lexer);
            } else if (tok != null && columnAliasStop.excludes(tok)) {
                assertNotDot(lexer, tok);

                if (isAsKeyword(tok)) {
                    alias = GenericLexer.unquote(GenericLexer.immutableOf(tok(lexer, "alias")));
                } else {
                    alias = GenericLexer.immutableOf(GenericLexer.unquote(tok));
                }
                tok = optTok(lexer);
            } else {
                alias = createColumnAlias(expr, model);
            }

            col.setAlias(alias);
            model.addBottomUpColumn(col);

            if (tok == null || Chars.equals(tok, ';')) {
                lexer.unparseLast();
                break;
            }

            if (isFromKeyword(tok)) {
                lexer.unparseLast();
                break;
            }

            if (setOperations.contains(tok)) {
                lexer.unparseLast();
                break;
            }

            if (!Chars.equals(tok, ',')) {
                throw err(lexer, "',', 'from' or 'over' expected");
            }
        }
    }

    private void parseSelectFrom(GenericLexer lexer, QueryModel model, LowerCaseCharSequenceObjHashMap<WithClauseModel> masterModel) throws SqlException {
        final ExpressionNode expr = expr(lexer, model);
        if (expr == null) {
            throw SqlException.position(lexer.lastTokenPosition()).put("table name expected");
        }
        CharSequence name = expr.token;

        switch (expr.type) {
            case ExpressionNode.LITERAL:
            case ExpressionNode.CONSTANT:
                final ExpressionNode literal = literal(name, expr.position);
                final WithClauseModel withClause = masterModel.get(name);
                if (withClause != null) {
                    model.setNestedModel(parseWith(lexer, withClause, masterModel));
                    model.setAlias(literal);
                } else {
                    model.setTableName(literal);
                }
                break;
            case ExpressionNode.FUNCTION:
                model.setTableName(expr);
                break;
            default:
                throw SqlException.$(expr.position, "function, literal or constant is expected");
        }
    }

    private int parseSymbolCapacity(GenericLexer lexer) throws SqlException {
        final int errorPosition = lexer.getPosition();
        final int symbolCapacity = expectInt(lexer);
        TableUtils.validateSymbolCapacity(errorPosition, symbolCapacity);
        return Numbers.ceilPow2(symbolCapacity);
    }

    private ExpressionNode parseTimestamp(GenericLexer lexer, CharSequence tok) throws SqlException {
        if (tok != null && isTimestampKeyword(tok)) {
            expectTok(lexer, '(');
            final ExpressionNode result = expectLiteral(lexer);
            tokIncludingLocalBrace(lexer, "')'");
            return result;
        }
        return null;
    }

    private ExecutionModel parseUpdate(GenericLexer lexer) throws SqlException {
        lexer.unparseLast();
        final QueryModel model = parseDmlUpdate(lexer);
        final CharSequence tok = optTok(lexer);
        if (tok == null || Chars.equals(tok, ';')) {
            return model;
        }
        throw errUnexpected(lexer, tok);
    }

<<<<<<< HEAD
=======
    private void parseUpdateClause(GenericLexer lexer, QueryModel updateQueryModel, QueryModel fromModel) throws SqlException {
        CharSequence tok = tok(lexer, "table name or alias");
        CharSequence tableName = GenericLexer.immutableOf(tok);
        ExpressionNode tableNameExpr = ExpressionNode.FACTORY.newInstance().of(ExpressionNode.LITERAL, tableName, 0, 0);
        updateQueryModel.setTableName(tableNameExpr);
        fromModel.setTableName(tableNameExpr);

        tok = tok(lexer, "AS, SET or table alias expected");
        if (isAsKeyword(tok)) {
            tok = tok(lexer, "table alias expected");
            if (isSetKeyword(tok)) {
                throw SqlException.$(lexer.lastTokenPosition(), "table alias expected");
            }
        }

        if (!isAsKeyword(tok) && !isSetKeyword(tok)) {
            // This is table alias
            CharSequence tableAlias = GenericLexer.immutableOf(tok);
            ExpressionNode tableAliasExpr = ExpressionNode.FACTORY.newInstance().of(ExpressionNode.LITERAL, tableAlias, 0, 0);
            updateQueryModel.setAlias(tableAliasExpr);
            tok = tok(lexer, "SET expected");
        }

        if (!isSetKeyword(tok)) {
            throw SqlException.$(lexer.lastTokenPosition(), "SET expected");
        }

        while (true) {
            // Column
            tok = tok(lexer, "column name");
            CharSequence col = GenericLexer.immutableOf(GenericLexer.unquote(tok));
            int colPosition = lexer.lastTokenPosition();

            expectTok(lexer, "=");

            // Value expression
            ExpressionNode expr = expr(lexer, (QueryModel) null);
            ExpressionNode setColumnExpression = expressionNodePool.next().of(ExpressionNode.LITERAL, col, 0, colPosition);
            updateQueryModel.getUpdateExpressions().add(setColumnExpression);

            QueryColumn valueColumn = queryColumnPool.next().of(col, expr);
            fromModel.addBottomUpColumn(valueColumn);

            tok = optTok(lexer);
            if (tok == null) {
                break;
            }

            if (tok.length() != 1 || tok.charAt(0) != ',') {
                lexer.unparseLast();
                break;
            }
        }
    }

>>>>>>> 922e5044
    @NotNull
    private ExecutionModel parseWith(GenericLexer lexer) throws SqlException {
        parseWithClauses(lexer, topLevelWithModel);
        CharSequence tok = tok(lexer, "'select', 'update' or name expected");
        if (!isUpdateKeyword(tok)) {
            // SELECT
            lexer.unparseLast();
            return parseDml(lexer, null);
        } else {
            // UPDATE
            return parseUpdate(lexer);
        }
    }

    private QueryModel parseWith(GenericLexer lexer, WithClauseModel wcm, LowerCaseCharSequenceObjHashMap<WithClauseModel> withClauses) throws SqlException {
        QueryModel m = wcm.popModel();
        if (m != null) {
            return m;
        }

        lexer.stash();
        lexer.goToPosition(wcm.getPosition());
        // this will not throw exception because this is second pass over the same sub-query
        // we wouldn't be here is syntax was wrong
        m = parseAsSubQueryAndExpectClosingBrace(lexer, withClauses);
        lexer.unstash();
        return m;
    }

    private void parseWithClauses(GenericLexer lexer, LowerCaseCharSequenceObjHashMap<WithClauseModel> model) throws SqlException {
        do {
            ExpressionNode name = expectLiteral(lexer);

            if (model.get(name.token) != null) {
                throw SqlException.$(name.position, "duplicate name");
            }

            expectTok(lexer, "as");
            expectTok(lexer, '(');
            int lo = lexer.lastTokenPosition();
            WithClauseModel wcm = withClauseModelPool.next();
            wcm.of(lo + 1, parseAsSubQueryAndExpectClosingBrace(lexer, model));
            model.put(name.token, wcm);

            CharSequence tok = optTok(lexer);
            if (tok == null || !Chars.equals(tok, ',')) {
                lexer.unparseLast();
                break;
            }
        } while (true);
    }

    private CharSequence parseWithOffset(GenericLexer lexer, QueryModel model) throws SqlException {
        CharSequence tok;
        expectOffset(lexer);
        model.setSampleByOffset(expectExpr(lexer));
        tok = optTok(lexer);
        return tok;
    }

    private ExpressionNode rewriteCase(ExpressionNode parent) throws SqlException {
        traversalAlgo.traverse(parent, rewriteCase0Ref);
        return parent;
    }

    private void rewriteCase0(ExpressionNode node) {
        if (node.type == ExpressionNode.FUNCTION && isCaseKeyword(node.token)) {
            tempExprNodes.clear();
            ExpressionNode literal = null;
            ExpressionNode elseExpr;
            boolean convertToSwitch = true;
            final int paramCount = node.paramCount;

            if (node.paramCount == 2) {
                // special case, typically something like
                // case value else expression end
                // this can be simplified to "expression" only

                ExpressionNode that = node.rhs;
                node.of(that.type, that.token, that.precedence, that.position);
                node.paramCount = that.paramCount;
                if (that.paramCount == 2) {
                    node.lhs = that.lhs;
                    node.rhs = that.rhs;
                } else {
                    node.args.clear();
                    node.args.addAll(that.args);
                }
                return;
            }
            final int lim;
            if ((paramCount & 1) == 0) {
                elseExpr = node.args.getQuick(0);
                lim = 0;
            } else {
                elseExpr = null;
                lim = -1;
            }

            // agrs are in inverted order, hence last list item is the first arg
            ExpressionNode first = node.args.getQuick(paramCount - 1);
            if (first.token != null) {
                // simple case of 'case' :) e.g.
                // case x
                //   when 1 then 'A'
                //   ...
                node.token = "switch";
                return;
            }

            for (int i = paramCount - 2; i > lim; i--) {
                if ((i & 1) == 1) {
                    // this is "then" clause, copy it as as
                    tempExprNodes.add(node.args.getQuick(i));
                    continue;
                }
                ExpressionNode where = node.args.getQuick(i);
                if (where.type == ExpressionNode.OPERATION && where.token.charAt(0) == '=') {
                    ExpressionNode thisConstant;
                    ExpressionNode thisLiteral;
                    if (where.lhs.type == ExpressionNode.CONSTANT && where.rhs.type == ExpressionNode.LITERAL) {
                        thisConstant = where.lhs;
                        thisLiteral = where.rhs;
                    } else if (where.lhs.type == ExpressionNode.LITERAL && where.rhs.type == ExpressionNode.CONSTANT) {
                        thisConstant = where.rhs;
                        thisLiteral = where.lhs;
                    } else {
                        convertToSwitch = false;
                        // not supported
                        break;
                    }

                    if (literal == null) {
                        literal = thisLiteral;
                        tempExprNodes.add(thisConstant);
                    } else if (Chars.equals(literal.token, thisLiteral.token)) {
                        tempExprNodes.add(thisConstant);
                    } else {
                        convertToSwitch = false;
                        // not supported
                        break;
                    }
                } else {
                    convertToSwitch = false;
                    // not supported
                    break;
                }
            }

            if (convertToSwitch) {
                int n = tempExprNodes.size();
                node.token = "switch";
                node.args.clear();
                node.args.add(elseExpr);
                for (int i = n - 1; i > -1; i--) {
                    node.args.add(tempExprNodes.getQuick(i));
                }
                node.args.add(literal);
                node.paramCount = n + 2;
            } else {
                node.args.remove(paramCount - 1);
                node.paramCount = paramCount - 1;
            }
        }
    }

    private ExpressionNode rewriteConcat(ExpressionNode parent) throws SqlException {
        traversalAlgo.traverse(parent, rewriteConcat0Ref);
        return parent;
    }

    private void rewriteConcat0(ExpressionNode node) {
        if (node.type == ExpressionNode.OPERATION && isConcatOperator(node.token)) {
            node.type = ExpressionNode.FUNCTION;
            node.token = CONCAT_FUNC_NAME;
            addConcatArgs(node.args, node.rhs);
            addConcatArgs(node.args, node.lhs);
            node.paramCount = node.args.size();
        }
    }

    private ExpressionNode rewriteCount(ExpressionNode parent) throws SqlException {
        traversalAlgo.traverse(parent, rewriteCount0Ref);
        return parent;
    }

    /**
     * Rewrites count(*) expressions to count().
     *
     * @param node expression node, provided by tree walking algo
     */
    private void rewriteCount0(ExpressionNode node) {
        if (node.type == ExpressionNode.FUNCTION && isCountKeyword(node.token)) {
            if (node.paramCount == 1) {
                // special case, typically something like
                // case value else expression end
                // this can be simplified to "expression" only

                ExpressionNode that = node.rhs;
                if (Chars.equals(that.token, '*')) {
                    if (that.rhs == null && node.lhs == null) {
                        that.paramCount = 0;
                        node.rhs = null;
                        node.paramCount = 0;
                    }
                }
            }
        }
    }

    private ExpressionNode rewriteKnownStatements(ExpressionNode parent) throws SqlException {
        return rewriteConcat(rewriteCase(rewriteCount(rewriteTypeQualifier(parent))));
    }

    private ExpressionNode rewriteTypeQualifier(ExpressionNode parent) throws SqlException {
        traversalAlgo.traverse(parent, rewriteTypeQualifier0Ref);
        return parent;
    }

    /**
     * Rewrites 'abc'::blah - type qualifier
     *
     * @param node expression node, provided by tree walking algo
     */
    private void rewriteTypeQualifier0(ExpressionNode node) {
        if (node.type == ExpressionNode.OPERATION && isColonColonKeyword(node.token)) {
            if (node.paramCount == 2) {
                ExpressionNode that = node.rhs;
                if (that.type == ExpressionNode.LITERAL) {
                    that.type = ExpressionNode.MEMBER_ACCESS;
                }
            }
        }
    }

    private CharSequence setModelAliasAndGetOptTok(GenericLexer lexer, QueryModel joinModel) throws SqlException {
        CharSequence tok = optTok(lexer);
        if (tok != null && tableAliasStop.excludes(tok)) {
            if (SqlKeywords.isAsKeyword(tok)) {
                tok = tok(lexer, "alias");
            }
            joinModel.setAlias(literal(lexer, tok));
            tok = optTok(lexer);
        }
        return tok;
    }

    private CharSequence setModelAliasAndTimestamp(GenericLexer lexer, QueryModel model) throws SqlException {
        CharSequence tok;
        tok = setModelAliasAndGetOptTok(lexer, model);

        // expect [timestamp(column)]
        ExpressionNode timestamp = parseTimestamp(lexer, tok);
        if (timestamp != null) {
            model.setTimestamp(timestamp);
            tok = optTok(lexer);
        }
        return tok;
    }

    private int toColumnType(GenericLexer lexer, CharSequence tok) throws SqlException {
        final short type = ColumnType.tagOf(tok);
        if (type == -1) {
            throw SqlException.$(lexer.lastTokenPosition(), "unsupported column type: ").put(tok);
        }
        if (ColumnType.GEOHASH == type) {
            expectTok(lexer, '(');
            final int bits = GeoHashUtil.parseGeoHashBits(lexer.lastTokenPosition(), 0, expectLiteral(lexer).token);
            expectTok(lexer, ')');
            return ColumnType.getGeoHashTypeWithBits(bits);
        }
        return type;
    }

    private @NotNull CharSequence tok(GenericLexer lexer, String expectedList) throws SqlException {
        final int pos = lexer.getPosition();
        CharSequence tok = optTok(lexer);
        if (tok == null) {
            throw SqlException.position(pos).put(expectedList).put(" expected");
        }
        return tok;
    }

    private @NotNull CharSequence tokIncludingLocalBrace(GenericLexer lexer, String expectedList) throws SqlException {
        final int pos = lexer.getPosition();
        final CharSequence tok = SqlUtil.fetchNext(lexer);
        if (tok == null) {
            throw SqlException.position(pos).put(expectedList).put(" expected");
        }
        return tok;
    }

    private void validateLiteral(int pos, CharSequence tok) throws SqlException {
        switch (tok.charAt(0)) {
            case '(':
            case ')':
            case ',':
            case '`':
            case '\'':
                throw SqlException.position(pos).put("literal expected");
            default:
                break;
        }
    }

    static {
        tableAliasStop.add("where");
        tableAliasStop.add("latest");
        tableAliasStop.add("join");
        tableAliasStop.add("inner");
        tableAliasStop.add("left");
        tableAliasStop.add("outer");
        tableAliasStop.add("asof");
        tableAliasStop.add("splice");
        tableAliasStop.add("lt");
        tableAliasStop.add("cross");
        tableAliasStop.add("sample");
        tableAliasStop.add("order");
        tableAliasStop.add("on");
        tableAliasStop.add("timestamp");
        tableAliasStop.add("limit");
        tableAliasStop.add(")");
        tableAliasStop.add(";");
        tableAliasStop.add("union");
        tableAliasStop.add("group");
        tableAliasStop.add("except");
        tableAliasStop.add("intersect");
        tableAliasStop.add("from");
        //
        columnAliasStop.add("from");
        columnAliasStop.add(",");
        columnAliasStop.add("over");
        columnAliasStop.add("union");
        columnAliasStop.add("except");
        columnAliasStop.add("intersect");
        //
        groupByStopSet.add("order");
        groupByStopSet.add(")");
        groupByStopSet.add(",");

        joinStartSet.put("left", QueryModel.JOIN_INNER);
        joinStartSet.put("join", QueryModel.JOIN_INNER);
        joinStartSet.put("inner", QueryModel.JOIN_INNER);
        joinStartSet.put("outer", QueryModel.JOIN_OUTER);
        joinStartSet.put("cross", QueryModel.JOIN_CROSS);
        joinStartSet.put("asof", QueryModel.JOIN_ASOF);
        joinStartSet.put("splice", QueryModel.JOIN_SPLICE);
        joinStartSet.put("lt", QueryModel.JOIN_LT);
        joinStartSet.put(",", QueryModel.JOIN_CROSS);
        //
        setOperations.add("union");
        setOperations.add("except");
        setOperations.add("intersect");
    }
}<|MERGE_RESOLUTION|>--- conflicted
+++ resolved
@@ -1667,64 +1667,6 @@
         throw errUnexpected(lexer, tok);
     }
 
-<<<<<<< HEAD
-=======
-    private void parseUpdateClause(GenericLexer lexer, QueryModel updateQueryModel, QueryModel fromModel) throws SqlException {
-        CharSequence tok = tok(lexer, "table name or alias");
-        CharSequence tableName = GenericLexer.immutableOf(tok);
-        ExpressionNode tableNameExpr = ExpressionNode.FACTORY.newInstance().of(ExpressionNode.LITERAL, tableName, 0, 0);
-        updateQueryModel.setTableName(tableNameExpr);
-        fromModel.setTableName(tableNameExpr);
-
-        tok = tok(lexer, "AS, SET or table alias expected");
-        if (isAsKeyword(tok)) {
-            tok = tok(lexer, "table alias expected");
-            if (isSetKeyword(tok)) {
-                throw SqlException.$(lexer.lastTokenPosition(), "table alias expected");
-            }
-        }
-
-        if (!isAsKeyword(tok) && !isSetKeyword(tok)) {
-            // This is table alias
-            CharSequence tableAlias = GenericLexer.immutableOf(tok);
-            ExpressionNode tableAliasExpr = ExpressionNode.FACTORY.newInstance().of(ExpressionNode.LITERAL, tableAlias, 0, 0);
-            updateQueryModel.setAlias(tableAliasExpr);
-            tok = tok(lexer, "SET expected");
-        }
-
-        if (!isSetKeyword(tok)) {
-            throw SqlException.$(lexer.lastTokenPosition(), "SET expected");
-        }
-
-        while (true) {
-            // Column
-            tok = tok(lexer, "column name");
-            CharSequence col = GenericLexer.immutableOf(GenericLexer.unquote(tok));
-            int colPosition = lexer.lastTokenPosition();
-
-            expectTok(lexer, "=");
-
-            // Value expression
-            ExpressionNode expr = expr(lexer, (QueryModel) null);
-            ExpressionNode setColumnExpression = expressionNodePool.next().of(ExpressionNode.LITERAL, col, 0, colPosition);
-            updateQueryModel.getUpdateExpressions().add(setColumnExpression);
-
-            QueryColumn valueColumn = queryColumnPool.next().of(col, expr);
-            fromModel.addBottomUpColumn(valueColumn);
-
-            tok = optTok(lexer);
-            if (tok == null) {
-                break;
-            }
-
-            if (tok.length() != 1 || tok.charAt(0) != ',') {
-                lexer.unparseLast();
-                break;
-            }
-        }
-    }
-
->>>>>>> 922e5044
     @NotNull
     private ExecutionModel parseWith(GenericLexer lexer) throws SqlException {
         parseWithClauses(lexer, topLevelWithModel);
