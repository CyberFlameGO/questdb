--- conflicted
+++ resolved
@@ -217,11 +217,6 @@
         return rnd;
     }
 
-<<<<<<< HEAD
-    public SCSequence getEventSubSequence() {
-        return eventSubSequence;
-    }
-
     public void setQueryType(short type) {
         queryType = type;
     }
@@ -235,8 +230,6 @@
         operationFuture = fut;
     }
 
-=======
->>>>>>> 6df199ee
     public void setRnd(Rnd rnd) {
         this.rnd = rnd;
     }
